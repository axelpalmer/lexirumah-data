--- conflicted
+++ resolved
@@ -11,21 +11,6 @@
 
 
 def clean_segments(row):
-<<<<<<< HEAD
-    # Remove all unknown sounds
-    row["Segments"] = [x.replace("_", "+")
-                       for x in row["Segments"]
-                       if x and x != "0"]
-    # Remove all empty morphemes
-    old = "+"
-    for i in range(len(row["Segments"])-1, -1, -1):
-        if old == "+" == row["Segments"][i]:
-            del row["Segments"][i]
-        else:
-            old = row["Segments"][i]
-    if row["Segments"] and row["Segments"][0] == "+":
-        del row["Segments"][0]
-=======
     """Reduce the row's segments to not contain empty morphemes.
 
     This function removes all unknown sound segments (/0/) from the "Segments"
@@ -49,7 +34,6 @@
         if segments[s - 1] in "_#◦+→←" and segments[s] in "_#◦+→←":
             del segments[s]
     row["Segments"] = segments[1:-1]
->>>>>>> f678bf3f
     return row["Segments"]
 
 
