#!/usr/bin/env python

"""Process all lexirumah data into a database.

Take all the data and metadata in `datasets/`, and if possible
generate a lexirumah sqlite from it.

"""

import re
import math

import os
import argparse
import json
import pandas
import sys

import pycldf

import lexibank
import transaction

from clld.scripts.util import parsed_args
from clld.lib.bibtex import EntryType
from lexibank.scripts.initializedb import prime_cache

from util import identifier


# Attempt to load enoug Lexirumah to construct an SQLite database for it.
from clld.db.meta import DBSession
from clld.db.models import common
Dataset = common.Dataset
Editor = common.Editor
Contributor = common.Contributor
ContributionContributor = common.ContributionContributor
ValueSet = common.ValueSet
Identifier = common.Identifier
LanguageIdentifier = common.LanguageIdentifier
from lexibank.models import (
    LexibankLanguage, LexibankSource, Concept, Provider, Counterpart,
    CognatesetCounterpart, Cognateset, CognatesetCounterpartReference,
    CounterpartReference)
from clld_glottologfamily_plugin.models import Family
model_is_available = True


ICONS = iter(
    ['c0000dd',
     'fdd0000'])


# Utility functions
def report(problem, *args, process_log=None):
    """Write a problem report to a log file.

    There is probably a `logging` module that does this better.

    """
    process_log = open(process_log, 'a') if process_log else sys.stdout
    process_log.write(problem)
    for arg in args:
        process_log.write("\n  ")
        process_log.write(arg)
    process_log.write("\n")


# Define some paths.
concepticon_path = "concepts.tsv"
languages_path = "languages.tsv"
process_log = None


def import_concepticon(wordlist):
    """Load parameter (concept) data from CLDF wordlist

    Load the concepts from the pycldf word list passed as argument, and put the
    corresponding Concept objects in the database.

    """
    concepticon = {}
    for row in wordlist["ParameterTable"].iterdicts():
        id = row["ID"]
        concepticon_id = row.get('Concepticon_ID')
        if concepticon_id in ["0", "None", "???"]:
            concepticon_id = ""
        concepticon[id] = Concept(
            id=id,
            name=row["English"],
            indonesian=row["Indonesian"],
            semanticfield=row.get("Semantic_Field"),
            elicitationnotes=row["Elicitation_Notes"],
            origin=("Core set" if identifier(row["Core_Set"] or '')=='core_set'
                    else ("Keraf" if "Keraf" in (row["Comment"] or '') or "Keraf" in (row["Core_Set"] or '')
                          else "Extended")),
            concepticon_id=concepticon_id,
            comment=row["Comment"] or '',
            )
    return concepticon


def create_language_object(row, families={}, identifiers={}):
    """Create a new Language object from a CLDF LanguageTable row.

    Also create its Family if necessary.

    """
    language = row["ID"]

    family = row["Family"]
    if family not in families:
        print("Creating object for language family", family)
        families[family] = Family(
            id=family.lower(),
            jsondata={"icon": next(ICONS)},
            name=family)

    l = LexibankLanguage(
        id=row["ID"],
        name=row['Name'],
        family=families[family],
        region=row.get("Region", row.get("Macroarea")),
        latitude=row['Latitude'],
        longitude=row['Longitude'],
        description=row['Description'],
        comment=row['Comment'],
        culture=row['Culture'],
    )

    if row["Iso"]:
        iso_code = row["Iso"]
        if iso_code in identifiers:
            DBSession.add(LanguageIdentifier(
                language=l, identifier=identifiers[iso_code]))
        else:
            identifiers[iso_code] = iso = Identifier(
                id=iso_code, name=iso_code, type='iso639-3')
            DBSession.add(LanguageIdentifier(
                language=l, identifier=iso))

    if language.startswith("p-"):
        glottolog_code = language.split("-")[1]
        if glottolog_code in identifiers:
            glottolog = identifiers[glottolog_code]
        else:
            glottolog = identifiers[glottolog_code] = Identifier(
                id=glottolog_code, name=glottolog_code,
                type='glottolog')
        DBSession.add(LanguageIdentifier(
            language=l, identifier=glottolog))
    else:
        glottolog_code = language.split("-")
        if glottolog_code[0] in identifiers:
            glottolog = identifiers[glottolog_code[0]]
        else:
            glottolog = identifiers[glottolog_code[0]] = Identifier(
                id=glottolog_code[0], name=glottolog_code[0],
                type='glottolog')
        DBSession.add(LanguageIdentifier(
            language=l, identifier=glottolog,
            description=("is" if len(glottolog_code) == 1 else
                         "is dialect of")))

    return l


def import_languages(wordlist):
    """Load language metadata from languages tsv.

    Load the Lects from the pycldf word list passed as argument, and put the
    corresponding LexibankLanguage objects in the database.

    """
    lects = {}
    for row in wordlist["LanguageTable"].iterdicts():
        id = row["ID"]
        lects[id] = create_language_object(row)
    return lects


def import_sources(wordlist, contribution, contributors = {}):
    """Load the bibliography

    """
    contributions = {}
    by_name = {}
    for source in wordlist.sources.items():
        fields = source.entry.fields

        # Generate a citation from the source
        citation_contrib = None
        for role, people in source.entry.persons.items():
            if not people:
                continue
            names = " and ".join(map(str, people))
            fields[role] = names

            if not citation_contrib:
                if len(people) == 1:
                    citation_contrib = " ".join(people[0].last())
                elif len(people) == 2:
                    citation_contrib = "{:} & {:}".format(" ".join(people[0].last()),
                                                          " ".join(people[1].last()))
                else:
                    citation_contrib = "{:} et al.".format(" ".join(people[0].last()))

        if citation_contrib:
            if fields.get("year"):
                name = "{:}, {:}".format(citation_contrib, fields["year"])
            else:
                name = "{:}".format(citation_contrib)
        else:
            title_like = fields.get("title") or fields.get("note")
            if fields.get("year"):
                name = "{:}, {:}".format(title_like, fields["year"])
            else:
                name = "{:}".format(title_like)
        if name in by_name:
            name = "{:}a".format(name)
        while name in by_name:
            name = name[:-1]+chr(ord(name[-1]) + 1)

        # create a contribution
        contrib = LexibankSource(
            id=source.id,
            name=name,
            bibtex_type=vars(EntryType).get(source.genre) or EntryType.misc,
            provider=contribution)
        for key, value in fields.items():
            if hasattr(contrib, key) and not getattr(contrib, key):
                setattr(contrib, key, value)
            else:
                contrib.jsondata[key] = value

        DBSession.add(contrib)
        contributions[source.id] = contrib
        by_name[name] = contrib

    return contributions


def import_forms(
        wordlist,
        concepticon,
        languages,
        bibliography,
        contribution,
        trust=[],
        valuesets={},
        values={},
        cognatesets={},
        COGNATESETS_CONTRIB=None):
    """Load a word list from a file.

    Import a contribution (tsv dataset and its metadata file)
    corresponding to one word list (may contain several languages)
    from `path`.

    `trust` is a list of filenames we have to assume to be correct,
    and are not permitted to write back to.  All other files may be
    updated.

    """

    # Import all the rows.
    loans = {}
    for loan in wordlist["BorrowingTable"].iterdicts():
        loans[loan["Form_ID_Target"]] = loan["Status"]
    forms = {}
    for row in wordlist["FormTable"].iterdicts():
            language = languages[row["Lect_ID"]]
            feature = concepticon[row["Concept_ID"]]
            sources = [bibliography[s] for s in row["Source"]]

            # Create the objects representing the form in the
            # database. This is a value in a value set.
            value = row["Form"]

            vsid = identifier("{:s}-{:}".format(language.id, feature.id))
            try:
                vs = valuesets[vsid]
            except KeyError:
                vs = valuesets[vsid] = ValueSet(
                    vsid,
                    parameter=feature,
                    language=language,
                    contribution=contribution)
            vid = row["ID"]
            form = Counterpart(
                id=vid,
                valueset=vs,
                loan=loans.get(row["ID"], 0),
                comment=row['Comment'],
                name=value,
                segments=" ".join(row["Segments"]))
            for source in sources:
                DBSession.add(CounterpartReference(
                    counterpart=form,
                    source=source))
            forms[vid] = form
            DBSession.add(form)
    return forms


def import_cognatesets(dataset, forms, bibliography, contribution, cognatesets={}):
<<<<<<< HEAD
    cognateset_by_formid = {}
    for row in dataset["CognateTable"].iterdicts():
        cognateset_by_formid[row["Form_ID"]] = row
    for row in cognateset_by_formid.values():
=======
    cognateset_by_form = {}
    for row in dataset["CognateTable"].iterdicts():
        cognateset_by_form[row["Form_ID"]] = row
    for row in cognateset_by_form.values():
>>>>>>> 09d6ac1f
        cognateset_id = row["Cognateset_ID"]
        try:
            cognateset = cognatesets[cognateset_id]
            cognateset.name = forms[row["Form_ID"]].name
        except KeyError:
            cognateset = cognatesets[cognateset_id] = Cognateset(
                id=row["Cognateset_ID"],
                contribution=contribution,
                name=forms[row["Form_ID"]].name)
        assoc = (
            CognatesetCounterpart(
                cognateset=cognateset,
                doubt=doubt,
                alignment=" ".join(row["Alignment"]),
                counterpart=forms[row["Form_ID"]]))
        for source in row["Source"]:
            DBSession.add(CognatesetCounterpartReference(
                cognatesetcounterpart=assoc,
                source=bibliography[source]))


def db_main():
    """Build the database.

    Load the CLDF dataset and turn it into a SQLite dataset.
    """
    dataset = pycldf.Wordlist.from_metadata("Wordlist-metadata.json")

    g = dataset.properties.get

    ds = Dataset(
        id=g("dc:identifier", identifier(g("dc:title", "Wordlist"))),
        name=g("dc:title", g("dc:identifier", "Wordlist").title()),
        publisher_name=g("dc:publisher", None),
        # publisher_place=dataset_metadata["publisher_place"],
        # publisher_url=dataset_metadata["publisher_url"],
        license=g("dc:license", None),
        domain=g("clld:domain", "localhost"),
        contact=g("clld:contact"),
        jsondata={
            "license_icon": "cc-by.png",
            "license_name": "Creative Commons Attribution 4.0 International License"})
    DBSession.add(ds)

    provider = Provider(
        id=ds.id,
        name=ds.name,
        description=g("dc:description"),
        license=g("dc:license"),
        jsondata={},
        url="")

    contributors = {}
    primary = True
    for i, editor in enumerate(g("dc:creator", [])):
        # Primary and secondary editors are in the same list,
        # separated by a not-value.
        if not editor:
            primary = False
            continue

        contributor_id = identifier(editor)
        # FIXME: Don't use ID hack, instead hand contributors dict
        # through.
        try:
            contributor = contributors[contributor_id]
        except KeyError:
            contributors[contributor_id] = contributor = Contributor(
                id=contributor_id,
                name=editor)
        DBSession.add(Editor(dataset=ds, contributor=contributor,
                             ord=i, primary=primary))

    concepticon = import_concepticon(dataset)
    languages = import_languages(dataset)
    sources = import_sources(dataset, contribution=provider)
    forms = import_forms(dataset, concepticon, languages, sources, contribution=provider)
    cognatesets = import_cognatesets(dataset, forms, sources, contribution=provider)


def main():
    """Construct a new database from scratch."""
    args = parsed_args(
        args=[os.path.join(
                  os.path.dirname(os.path.dirname(lexibank.__file__)),
                  "development.ini")])

    with transaction.manager:
        db_main()
    with transaction.manager:
        prime_cache(args)


if __name__ == '__main__':
    main()<|MERGE_RESOLUTION|>--- conflicted
+++ resolved
@@ -304,17 +304,10 @@
 
 
 def import_cognatesets(dataset, forms, bibliography, contribution, cognatesets={}):
-<<<<<<< HEAD
     cognateset_by_formid = {}
     for row in dataset["CognateTable"].iterdicts():
         cognateset_by_formid[row["Form_ID"]] = row
     for row in cognateset_by_formid.values():
-=======
-    cognateset_by_form = {}
-    for row in dataset["CognateTable"].iterdicts():
-        cognateset_by_form[row["Form_ID"]] = row
-    for row in cognateset_by_form.values():
->>>>>>> 09d6ac1f
         cognateset_id = row["Cognateset_ID"]
         try:
             cognateset = cognatesets[cognateset_id]
