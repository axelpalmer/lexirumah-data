﻿@article{datasets_ABVD,
    shorttitle = {ABVD},
    title = {The Austronesian Basic Vocabulary Database},
    subtitle = {From Bioinformatics to Lexomics},
    note = {Data from the online Austronesian Basic Vocabulary Database – Data taken from the online version ABVD when it was still published under a Creative Commons Attribution 4.0 International license.},
    author = {Greenhill, Simon J. and Blust, Robert and Gray, Russel D},
    year = {2008},
    journal = {Evolutionary Bioinformatics},
    issue = {4},
    pages = {271-283},
    license = {CC-BY 4.0},
    url = {https://abvd.shh.mpg.de/austronesian/}
}

@collection{datasets_ACD,
    date_of_transcription = {2017-01},
    title = {The Austronesian Comparative Dictionary (web edition)},
    shorttitle = {ACD},
    type = {online dictionary (revisions ongoing)},
    editor = {Blust, Robert and Trussel, Stephen},
    transcriber = {Wu, Jiang},
    url = {www.trussel2.com/ACD},
    year = {2016},
    version = {revision 2016-12-17}
}

@misc{datasets_Adang_Lawahing_tsv,
    year = {2010},
    title = {Field notes on Adang-Lawahing},
    author = {Robinson, Laura C.},
    location = {Lawahing},
    collector = {Robinson, Laura C.}
}

@misc{datasets_Alor_Besar_tsv,
    author = {Moro, Francesca},
    year = {2016},
    title = {Field notes on Alorese-Alor-Besar},
    collector = {Moro, Francesca},
    date = {2016-05-27},
    location = {Alor Besar, Alor, Nusa Tenggara Timur, Indonesia},
    latitude = {-8,2222047},
    longitude = {124,4084444},
    speaker = {Muhadjir Usman [MU] – known as Herru, male, 29 years old}
}

@misc{datasets_Bunak_Maliana_tsv,
    author = {Klamer, Marian},
    year = {2002},
    title = {Field notes on Bunak-Maliana},
    location = {Tapo (Maliana) (3,5 hours from Dili)},
    collector = {Marian Klamer},
    date = {2002-05-15, Wednesday},
    assistant = {Domingus Belo da Cruz – student, 20+ years old},
    speaker = {Domingus Martin [DM] – 24 years old, teacher at SMP. Speaks Tetum, Indonesian, Portuguese and English}
}

@misc{datasets_Blagar_Bakalang_tsv,
    author = {Robinson, Laura C.},
    year = {2010},
    title = {Field notes on Blagar-Bakalang},
    location = {Bakalang},
    collector = {Robinson, Laura C.},
}

@misc{datasets_adnhcwordlistfulladangtranscribedbymkjune2017_tsv,
    author = {Choi, Hannah},
    year = {2015},
    title = {Field notes on Adang-Otvai},
    location = {Otvai, Alor},
    collector = {Choi, Hannah},
    date = {2015},
    date_of_transcription = {June 2017},
    transcribed_by = {Klamer, Marian},
    speaker = {Marlon Adang [MA] & Yosmi Riana Wati Adang [WA]}
    
}

@misc{datasets_Blagar_Bama_tsv,
    author = {Robinson, Laura C.},
    year = {2010},
    title = {Field notes on Blagar-Bama},
    location = {Bama},
    collector = {Robinson, Laura C.}
}

@misc{datasets_Blagar_Kulijahi_tsv,
    author = {Robinson, Laura C.},
    year = {2010},
    title = {Field notes on Blagar-Kulijahi},
    location = {Kulijahi},
    collector = {Robinson, Laura C. }
}


@misc{datasets_Blagar_Nule_tsv,
    author = {Robinson, Laura C.},
    year = {2010},
    title = {Field notes on Blagar-Nule},
    location = {Nule},
    collector = {Laura C. Robinson}
}

@misc{datasets_Blagar_Tuntuli_tsv,
    author = {Robinson, Laura C.},
    year = {2010},
    title = {Field notes on Blagar-Tuntuli},
    location = {Tuntuli},
    collector = {Laura C. Robinson}
}

@misc{datasets_Blagar_Warsalelang_tsv,
    author = {Robinson, Laura C.},
    year = {2010},
    title = {Field notes on Blagar-Warsalelang},
    location = {Warsalelang},
    collector = {Laura C. Robinson}
}

@misc{datasets_Deing_tsv,
    author = {Holton, Gary},
    year = {2010},
    title = {Field notes on Deing},
    location = {Tamakh},
    collector = {Holton, Gary}
}

@misc{datasets_Hamap_Moru_tsv,
    author = {Baird, Louise},
    year = {2003},
    title = {Field notes on Hamap-Moru},
    location = {Moru},
    collector = {Baird, Louise}
}

@misc{datasets_Kabola_Monbang_tsv,
    author = {Robinson, Laura C.},
    year = {2010},
    title = {Field notes on Kabola-Monbang},
    location = {Monbang},
    collector = {Laura C. Robinson}
}

@misc{datasets_Kafoa_Probur_tsv,
    author = {Baird, Louise},
    year = {2003},
    title = {Field notes on Kafoa-Probur},
    location = {Probur},
    collector = {Louise Baird}
}

@misc{datasets_Kiraman_tsv,
    author = {Holton, Gary}, 
    year = {2010},
    title = {Field notes on Kiraman},
    location = {Kiraman},
    collector = {Gary Holton}
}

@misc{datasets_Klon_Bring_tsv,
    author = {Baird, Louise},
    year = {2003},
    title = {Field notes on Klon-Bring},
    location = {Mataraben},
    collector = {Louise Baird}
}

@misc{datasets_Kui_Moru_tsv,
    author = {Holton, Gary}, 
    year = {2010},
    title = {Field notes on Kui-Moru},
    location = {Moru},
    collector = {Gary Holton}
}

@misc{datasets_Kula_Lantoka_tsv,
    author = {Williams, Nicholas}, 
    year = {2010},
    title = {Field notes on Kula-Lantoka},
    location_of_recording = {Kalabahi},
    collector = {Nicholas Williams},
    speaker = {Poli Karpus [PK] – born January 1982 in Lantuka}
}

@misc{datasets_Munaseli_tsv,
    year = {2016},
    author = {Moro, Francesca},
    title = {Field notes on Alor-Munaseli},
    location = {Munaseli, Pantar, Nusa Tenggara Timur, Indonesia; -8,1927045, 124,3070337},
    collector = {Francesca Moro},
    date = {2016-08-06},
    speaker = {Jakobus Lakka [JL] – male, 35 years old}
}

@misc{datasets_Nedebang_tsv,
    author = {Robinson, Laura C.},
    year = {2010},
    title = {Field notes on Nedebang},
    location = {Balungada},   
    collector = {Laura C. Robinson}
}

@misc{datasets_Pandai_tsv,
    author = {Moro, Francesca},
    year = {2016},
    title = {Field notes on Alorese-Pandai},
    location = {Kabir, Pantar, Nusa Tenggara Timur, Indonesia; -8,2436046, 124,2313468},
    collector = {Francesca Moro},
    date = {2016-08-23},    
    speaker = {Suriya Mau [SM] – female, 44 years old}
}

@misc{datasets_Reta_tsv,
    author = {Robinson, Laura C.},
    year = {2010},
    title = {Field notes on Reta},
    location = {Bogakele},
    collector = {Laura C. Robinson}
}

@misc{datasets_Sar_Adiabang_tsv,
    author = {Robinson, Laura C.},
    year = {2010},
    title = {Field notes on Sar-Adiabang},
    location = {Adiabang},
    collector = {Laura C. Robinson}
}

@misc{datasets_Sar_Nule_tsv,
    author = {Robinson, Laura C.},
    year = {2010},
    title = {Field notes on Sar-Nule},
    location = {Nule},
    collector = {Laura C. Robinson}
}

@incollection{datasets_Sika_Tana_Ai_tsv,
    author = {Lewis, E. D., and C. E. Grimes},
    year = {1995},
    title = {Sika},
    editor = {D. T. Tryon},
    booktitle = {Comparative Austronesian Dictionary},
    volume = {i},
    note = {fasc. 1 (Trends in Linguistics: Documentation 10)}
}


@incollection{datasets_Buru_tsv,
    author = {C. E. Grimes},
    year = {1995},
    title = {Buru},
    editor = {D. T. Tryon},
    booktitle = {Comparative Austronesian Dictionary},
    publisher = {Walter De Gruyter},
    volume = {i},
    note = {fasc. 1 (Trends in Linguistics: Documentation 10)}
}

@incollection{datasets_Wolio_tsv,
    author = {J. C. Anceaux and C. E. Grimes},
    year = {1995},
    title = {Wolio},
    editor = {D. T. Tryon},
    booktitle = {Comparative Austronesian Dictionary},
    publisher = {Walter De Gruyter},
    volume = {i},
    note = {fasc. 1 (Trends in Linguistics: Documentation 10)}
}

@incollection{datasets_Manggarai_tsv,
    author = {J. A. J. Verheijen and C. E. Grimes},
    year = {1995},
    title = {Mangarrai},
    editor = {D. T. Tryon},
    booktitle = {Comparative Austronesian Dictionary},
    publisher = {Walter De Gruyter},
    volume = {i},
    note = {fasc. 1 (Trends in Linguistics: Documentation 10)}
}

@incollection{datasets_Ngada_tsv,
    author = {S. Djawanai and C. E. Grimes},
    year = {1995},
    title = {Ngada},
    editor = {D. T. Tryon},
    booktitle = {Comparative Austronesian Dictionary},
    publisher = {Walter De Gruyter},
    volume = {i},
    note = {fasc. 1 (Trends in Linguistics: Documentation 10)}
}

@incollection{datasets_Roti_tsv,
    author = {J. J. Fox and C. E. Grimes},
    year = {1995},
    title = {Roti},
    editor = {D. T. Tryon},
    booktitle = {Comparative Austronesian Dictionary},
    publisher = {Walter De Gruyter},
    volume = {i},
    note = {fasc. 1 (Trends in Linguistics: Documentation 10)}
}

@incollection{datasets_Dobel_tsv,
    author = {J. Hughes},
    year = {1995},
    title = {Dobel},
    editor = {D. T. Tryon},
    booktitle = {Comparative Austronesian Dictionary},
    publisher = {Walter De Gruyter},
    volume = {i},
    note = {fasc. 1 (Trends in Linguistics: Documentation 10)}
}

@incollection{datasets_Irarutu_tsv,
    author = {C. L. Voorhoeve},
    year = {1995},
    title = {Irarutu},
    editor = {D. T. Tryon},
    booktitle = {Comparative Austronesian Dictionary},
    publisher = {Walter De Gruyter},
    volume = {i},
    note = {fasc. 1 (Trends in Linguistics: Documentation 10)}
}

@incollection{datasets_Sawai_tsv,
    author = {R. Whisler and J. Whisler},
    year = {1995},
    title = {Sawai},
    editor = {D. T. Tryon},
    booktitle = {Comparative Austronesian Dictionary},
    publisher = {Walter De Gruyter},
    volume = {i},
    note = {fasc. 1 (Trends in Linguistics: Documentation 10)}
}

@misc{datasets_Teiwa_Lebang_tsv,
    author = {Klamer, Marian},
    year = {2010 and 2016},
    title = {Field notes on Teiwa-Lebang},
    location = {Lebang and Tamalabang},   
    collector = {Marian Klamer}
}

@misc{datasets_Wersing_Kolana_tsv,
    author = {Holton, Gary},
    year = {2010},
    title = {Field notes on Wersing-Kolana},
    location = {Kolana},
    collector = {Gary Holton},
    date = {2010-05-10}
}

@misc{datasets_abzatimelangas2010wordlist_tsv,
    author = {Schapper, Antoinette},
    year = {2010},
    title = {Field notes on Abui-Atimelang},
    location = {Atengmelang},
    collector = {Antoinette Schapper},
    date = {2010-07-17},    
    speaker = {Semuel Maileti [SM] – born 1971-11-03 in Atengmelang}
}

@misc{datasets_abzfuimelangas2010wordlist_tsv,
    author = {Schapper, Antoinette},
    year = {2010},
    title = {Field notes on Abui-Fuimelang},
    location = {Fuimelang (Atengmelang)},
    collector = {Antoinette Schapper},
    date = {2010-07-17}, 
    speaker = {Filmon Benjamin Manikari [FBM] – born 1969 in Fuimelang}
}

@misc{datasets_abzpetlenggs201505wordlist_tsv,
    author = {Saad, George},
    year = {2015},
    title = {Field notes on Abui-Petleng},
    location = {Petleng; 8.213186,124.589086},
    collector = {George Saad},
    date = {2015-06-28},
    note = {The wordlist is incomplete.},
    speaker = {Kori Manikari [KM]}
}

@misc{datasets_abztakalelanggs201505wordlist_tsv,
    author = {Saad, George},
    year = {2015},
    title = {Field notes on Abui-Takalelang},
    location = {Takalelang, Alor, NTT; 8.188656,124.626969},
    collector = {George Saad},
    date = {2015-06-23, 2015-07-28},  
    speaker = {Dori Lanma [DL]}
}

@misc{datasets_abzuggs20160303motherlistwithcoresetabuiulaga_tsv,
    author = {Saad, George}, 
    year = {2016}, 
    title = {Field notes on Abui-Ulaga},
    location = {Ulaga},
    latitude = {-8.403792},
    longitude =  {124.623702}, 
    collector = {George Saad}, 
    date = {2016-03-02 and 2016-03-03}, 
    speaker = {Meriance Karpanegi [MK]}, 
      
}

@misc{datasets_aolbaranusamk2003wordlist_tsv,
    author = {Klamer, Marian},
    year = {2003}, 
    title = {Field notes on Alorese-Baranusa},
    location = {Kalabahi, Alor, NTT, Indonesia},
    collector = {Marian Klamer},
    date = {2003-05-26},  
    speaker = {Zakiah Djou [ZD] – born 1972-07-09}
}

@misc{datasets_aozowenedwards2016wordlistuabmetoamarasi_tsv,
    author = {Edwards, Owen}, 
    year = {2014 and 2016}, 
    title = {Field notes on Amarasi-Uab Meto-Kotos},
     
}

@misc{datasets_beupuramk20160511wordlist_tsv,
    author = {Klamer, Marian}, 
    year = {2016},
    title = {Field notes on Blagar-Pura},
    location = {Dadibira, Pura island},
    location_of_transcription = {Kalabahi, Alor island and Kuta, Bali island},
    transcriber = {Marian Klamer},    
    date_of_transcription = {2016-05-24 till 2016-05-27},
    date = {2016-05-10 and 2016-05-11},
    speaker = {Waanisa Djainangga [WD] & Markus Teramahi [MT]}
}

@misc{datasets_bfnbobonaromk201601wordlist_tsv,
    location = {Dili, Timor Leste},
    title = {Field notes on Bunak-Bobonaro},
    author = {Klamer, Marian},
    year = {2016},
    collector = {Marian Klamer},
    note = {The recording contains different dialects. The lexical differences are often between Suai & Bobonaro/Maliana. Phonological differences include: /ph/ in Suai often corresponds to  /f/ in Bobonaro; and  /r/ in Suai may correspond to /l/ in Bobonaro.},
    date = {2016-01},
    comments = {Bunak Dialect Bobonaro (Malopeta) -8.439363, 126.982125},
    speaker = {Anabela Maria Santus [AMS] – born 1971}
}

@misc{datasets_bfnsuaimk201601wordlist_tsv,
    location = {Dili, Timor Leste; -9.347048, 125.2717},
    title = {Field notes on Bunak-Suai},
    author = {Klamer, Marian},
    year = {2016},
    collector = {Marian Klamer},
    date = {2016-01},  
    speaker = {Marta Cardoso [MC] – born 1986}
}

@misc{datasets_ddgmk20160112wordlist_tsv,
    location = {Nakroman, Los Palos},
    title = {Field notes on Fataluku},
    year = {2016},
    author = {Klamer, Marian},
    date = {2016-01-12},  
    collector = {Marian Klamer and Benny Delpada},
    transcriber = {Marian Klamer},    
    speaker = {Laurentino Tawares [LT] – born 1987, bilingual in Makasae/Fataluku: Makasae home language of parents, Fataluku language of village community, living in Trisula, Los Palos; -8.439363, 126.982125}
}

@misc{datasets_hwamk20150514wordlist_tsv,
    location = {Hewa, Flores Timur}, 
    title = {Field notes on Hewa},
    author = {Klamer, Marian and Fricke, Hanna},
    collector = {Marian Klamer and Yunus Sulistyono and Fricke, Hanna},
    note = {Hewa has a labiodental fricative /ʋ/ & no bilabial fricative /w/.},
    year = {2013 and 2015},
    date = {2015-05-14},
    speaker = {Maria Ifoni Liwu [MIL] & Ferfin Lia Olon Liwu [FLOL]}
}

@misc{datasets_idtmk2002wordlistidate_tsv,
    location = {Kalohan (desa Bora Mane Lima, close to Laclubar, 3,5 hours from Dili)},
    title = {Field notes on Idate},
    author = {Klamer, Marian},
    year = {2002},
    collector = {Marian Klamer},
    date = {2002-05-12},   
    speaker = {Louis Soares [LS] – 24 years old, nurse}
}

@misc{datasets_jkamk2016latestkaerawordlistcheckedbymkandjiangjune2017_tsv,
    year = {2016},
    date = {2003-2016},
    title = {Field notes on Kaera-Abangiwang},
    author = {Klamer, Marian},
    note = {This word list has been checked, corrected & recorded in May 2016. The sounds /q/ & /x/ are allophones, they are transcribed variously. Sometimes a sequence /qx/ is heard. Vowel initial words are pronounced with an initial glottal stop which is not phonemic and not transcribed.},
    location = {Abangiwang},   
    collector = {Marian Klamer},
}

@misc{datasets_kedmk20150521wordlist_tsv,
    location = {Leubatang, Kedang, Lembata},
    title = {Field notes on Kedang},
    author = {Klamer, Marian},
    year = {2015},
    collector = {Marian Klamer and Yunus Sulistyono},
    note = {There is a phonemic distinction between initial syllables that have an onsetless vowel, and initial syllables that have a glottal stop onset.', "There is no phonemic distinction between e'ɛ & o'ɔ and i'ɪ."]},
    date = {2015-05-21},    
    speaker = {Manan Yusuf [MY]}
}

@misc{datasets_kemmk2002wordlist_tsv,
    location = {Atabai (2 hours from Dili)},
    title = {Field notes on Kemak},
    author = {Klamer, Marian},  
    year = {2002},
    collector = {Marian Klamer},
    date = {2002-05-09, Thursday},
    assistant = {Alfredo Tawares - student, 25 years old},
    speaker = {Alfredo Manuel Leite [AML] – 48 years old, also speaks Tetum and Indonesian}
}

@phdthesis{keraf1978,
    title = {Morfologi Dialek Lamalera},
    abstract = {Tujuan penelitian untuk disertasi ini adalah mencoba mengungkapkan morfologi Dialek Lamalera, sebuah dialek yang dipergunakan penduduk desa Lamalera, yang terletak di pantai Selatan pulau Lembata. Persiapan-persiapan berupa penelitian pendahuluan telah diadakan di Jakarta pada pertengahan tahun 1973 dengan mempergunakan informan penutur asli yang berada di Jakarta. Penelitian dilanjutkan dengan penelitian lapangan selama empat bulan dari bulan Desember 1974 hingga bulan Maret 1975.      Dialek Lamalera sebagai obyek penelitian hanya akan bisa dilihat lebih jelas, bila statusnya di antara dialek/bahasa sekitarnya sudah diungkapkan secara lebih pasti. Sebab itu sudah dilakukan pula pencatatan tambahan berupa pengumpulan kosa kata dasar (basic vocabulary) dari 36 desa di Flores Timur. Data-data tersebut menghasilkan suatu klasifikasi linguistis sebagai yang terlihat dalam Lampiran VI. Di sana dapat dilihat dengan jelas di mana tempat dialek Lamalera di antara bahasa-bahasa sekitarnya, yang lazimnya disebut sebagai bahasa Soler. Uraian singkat sebagai latar belakang mengenai bahasa di Flores Timur ini akan dikemukakan dalam no. 4 dan 5.      Mengambil sebuah aspek yang lebih sempit dari morfologi Dialek Lamalera kami hindari dengan suatu alasan bahwa literatur mengenai bahasa Solor sangat kurang, sehingga aspek yang lebih sempit ini akan ketiadaan landasan yang lebih kuat. Sebab itu sebagai suatu karya awal yang mencoba melihat aspek bahasa-bahasa ini secara linguistis, kami menganggap perlu mengambil suatu topik yang lebih luas yaitu morfologi. Dengan landasan ini diharapkan akan muncul karya karya baru yang mencoba menganalisa dan mengupas aspek-aspek yang lebih sempit atau lebih khusus pada masa-masa mendatang.      Mengapa justru dialek Lamalera? Sebagai alasan pertama dapat dikemukakan bahwa dialek ini merupakan salah satu dari bahasa Lamaholot (istilah yang sekarang dikenal adalah bahasa Solar) sebagai yang pernah diselidiki oleh P.A. Arndt SVD. Dengan demikian hasil penelitian yang dikemukakan dalam uraian ini dapat kiranya dibandingkan dengan kesimpulan-kesimpulan atau deskripsi yang pernah dilakukan itu.      Dari sekian banyak dialek/bahasa Lamaholot, dialek Lamalera memperlihatkan identitas sendiri berupa fonem – fonem tertentu (i./f/ dan /.f/) di samping struktur morfologis dan perbendaharaan kata yang khas, bila dibandingkan dengan dialek-dialek atau bahasa-bahasa yang ada di sekitarnya.      Ketiga, dalam sejarah Lamalera sudah disebut dalam berita mengenai perkembangan agama Katolik, yaitu mengenai pembunuhan dua orang pastor dalam tahun 1662. Sesudah itu Lamalera perlahan-lahan berkembang menjadi pusat pengembangan keagamaan di pulau Lembata, yang secara resmi ditetapkan sebagai satu paroki pada tahun 1921, dengan pusatnya di Lamalera. Penyampaian pengajaran agama, ibadahibadah keagamaan dilakukan dengan dialek Lamalera ke seluruh pulau ini. Dalam tahun 1937 disusunlah sebuah buku kebaktian Soedoe Horinat yang dipakai pula di semua gereja di seluruh Lembata, dengan mempergunakan dialek Lamalera. Semua kotbah dan injil juga disampaikan dengan dialek ini kepada penganut agama katolik di seluruh pulau Lembata. Sehingga dengan demikian, walaupun tidak menjadi bahasa standar untuk kabupaten Flores Timur, namun sekurang-kurangnya selama puluhan tahun dialek ini memegang peranan yang sangat penting sebagai bahasa ?resmi? dalam bidang keagamaan, termasuk daerah Kedang di ujung timur Lembata, yang secara linguistis sudah termasuk dalam keluarga bahasa yang lain.      Alasan lain adalah bahwa dalam waktu yang terbatas tidak akan dicapai hasil yang memuaskan bila peneliti tidak mengenal dan tidak mengetahui semua latar belakang masyarakat yang dapat mempengaruhi analisa bahasa ini. Penulis sendiri adalah seorang penutur asli dialek ini.},
    description = {Word lists from appendix},
    author = {Keraf, Gregorius},
    place = {Jakarta},
    year = {1978},
    school = {Universitas Indonesia}
}

@misc{datasets_kvwhc20151026wlr1884retranscribedbymkjune2017checkedbyjiang_tsv,
    location = {Maritaing},
    title = {Field notes on Wersing-Maritaing},
    date_of_transcription = {June 2017},
    author = {Choi, Hannah},
    collector = {Hannah Choi},
    transcribed_by = {Marian Klamer},
    year = {2015},   
    speaker = {John Maubara [JM]}
}

@misc{datasets_kyohc20151021wlr1884retranscribedbymkandjiangjune2017_tsv,
    location = {Fanating},
    title = {Field notes on Klon-Hopter},
    year = {2015},
    date_of_transcription = {June 2017},
    author = {Choi, Hannah},
    collector = {Hannah Choi},
    transcribed_by = {Marian Klamer},
    date = {2015-10-21},  
    speaker = {Yunus Karel Klakik [YKK]}
}

@misc{datasets_lhhf2015clembatakalikasa2015511wordlist_tsv,
    year = {2015},
    location = {Kalikasa, Kecamatan Atadei, Lembata, NTT, Indonesia},
    title = {Field notes on Lamoholot-Kalikasa},
    author = {Fricke, Hanna},
    collector = {Hanna Fricke},
    date = {2015-05-11, 2015-05-15},    
    speaker = {Wilhelmus Weka [WW]}
}

@misc{datasets_lhhf2016lerek2016222wordlist_tsv,
    location = {Kalikasa, Kecamatan Atadei, Lembata, NTT, Indonesia},
    title = {Field notes on Lamoholot-Lerek}, 
    collector = {Fricke, Hanna},
    author = {Fricke, Hanna},
    year = {2015},
    date = {2015-05-16, 2015-05-17},    
    note = {FIXME: The original filename indicates 2016-02-22 as date of recording},
    speaker = {Bernardus Boli Koban [BBK] – from Lerek, Kecamatan Atadei, Lembata, NTT, Indonesia & Helena Helu Lajar [HHL] – from Lerek, Kecamatan Atadei, Lembata, NTT, Indonesia}
}

@misc{datasets_lkamk2002wordlist_tsv,
    location = {desa Fahinehan (close to Alas, 7.5 hours from Dili)},
    year = {2002},
    title = {Field notes on Lakalei},   
    author = {Klamer, Marian},
    collector = {Marian Klamer},
    date = {2002-05-13}, 
    speaker = {Domingus Pinto [DP] – 30 years, university graduate, teacher at Lyceu (‘SMA’), also speakers of Mambai}
}

@misc{datasets_lmhadmk20150518wordlist_tsv,
    location = {Lewat, Adonara},
    year = {2015},
    title = {Field notes on Lamaholot-Adonara},
    collector = {Marian Klamer and Yunus Sulistyono},
    author = {Klamer, Marian},
    date = {2015-05-18},
    note = {No phonemic use of glottal stop in word initial position. Glottal stop is phonemic in word final position.', 'No phonemic distinction between ɑ/a, ɔ/o, ɛ/e, ɪ/i; phonemic distinction between ɜ/schwa versus ɛ/e.', 'Nasal vowels are likely not phonemic but are a merger of word/syllable final nasal with preceding vowel.},
    speaker = {Elvis Albertus Bin Toni [EAT] & Gabriel Kerong Ama [GKA] & Thomas Sabon Luli [TSL]}
}

@misc{datasets_lmhlimk20150524wordlist_tsv,
    location = {Eputobi},
    title = {Field notes on Lamaholot-Lewoingu},
    year = {2015},
    author = {Klamer, Marian},
    collector = {Marian Klamer and Yunus Sulistyono},
    note = {Glottal stop in word initial position is not phonemic and has not been transcribed in that position. It is phonemic in word medial and final position.', 'There is a phonemic distinction between schwa and e/ɛ and a/ɑ. There is no phonemic distinction between the o-ɔ, e-ɛ and a-ɑ.},
    date = {2015-05-23},    
    speaker = {Bernardus Boli Manu [BBM] & Mariyati Manuk [MM] & Yohanes Ola Manuk [YOM] & Augustinus Riwu [AR]}
}

@misc{datasets_mgmmk2002wordlist_tsv,
    location = {Ainaro (4 hours from Dili)},
    title = {Field notes on Mambai},
    year = {2002},
    author = {Klamer, Marian},
    collector = {Marian Klamer},
    date = {2002-05-14, Tuesday},
    assistant = {Jorge de Orleans – student, 20+ years old},
    speaker = {Cesario Magno Sarmento [CMS] – 54 years old, director Presecondaria (SMP), speaks Indonesian and Portuguese fluently}
}

@misc{datasets_mkzmk20160112wordlist_tsv,
    location = {Nakroman, Los Palos},
    title = {Field notes on Makasae},
    year = {2016},
    author = {Klamer, Marian},
    collector = {Marian Klamer and Benny Delpada},
    date = {2016-01-12},   
    speaker = {Laurentino Tawares [LT] – born 1987, living in Trisula, Los Palos, -8.439363, 126.982125}
}

@misc{datasets_retajw2016wordlist2016checkedbyjiang_tsv,
    alternative_language_name = {Abang gahur (village language)},
    title = {Field notes on Reta},
    author = {Willemsen, Jeroen}, 
    year = {2016},
    latitude = {-8.22},
    longitude = {124.36},
    collector = {Jeroen Willemsen},
    transcribed_by = {Jeroen Willemsen},
    location = {Meng Abang (thatching village), Pura},    
    note = {list translated by Paulus Hinadonu, Joi Dakamoly, Aser Tododjahi, Jeroen Willemsen},
    date = {17-10-2016},
    speaker = {Paulus Hinadonu [PH] – male, born 12-07-1950}
}

@book{datasets_skihf2013wordlist_tsv,
    author = {Fricke, Hanna},
    title = {Topics in the grammar of Hewa: A variety of Sika in Eastern Flores, Indonesia},
    year = {2014},
    address = {Munchen},
    publisher = {Lincom Europa},
}

<<<<<<< HEAD
=======
@book{said1977bugis,
    author = {Said, D. M. and Ide, M.},
    title = {Kamus Bahasa Bugis-Indonesia},
    year = {1977},
    address = {Jakarta},
    publisher = {Pusat Pembinaan dan Pengembangan Bahasa, Departemen Pendidikan dan Kebudayaan},
}

@book{samely2013kedang,
    author = {Samely, Ursula and Barnes, R. H.},
    title = {A dictionary of the Kedang language : Kedang-Indonesian-English},
    year = {2013},
    address = {Leiden},
    publisher = {Brill},
}

@book{pampus2010lewolema,
    author = {Pampus, Karl-Heinz},
    title = {Koda Kiwan: Kamus Bahasa Lamaholot, Dialek Lewolema, Flores Timur},
    year = {2010},
    address = {Frankfurt am Main},
    publisher = {Frobenius-Institut},
}

@book{arndt1933lio,
    author = {Arndt, Paul},
    title = {Li'onesisch-deutsches wörterbuch},
    year = {1933},
    address = {Ende-Flores},
    publisher = {Arnoldus Druckerei},
}

@book{hull1999tetum,
    author = {Hull, Geoffrey},
    title = {Standard Tetum-English dictionary},
    year = {1999},
    address = {Sydney},
    publisher = {Allen & Unwin in association with the University of Western Sydney},

}

@book{monteiro1985tetun,
    author = {Monteiro, Fransiskus},
    title = {Kamus Tetun-Indonesia},
    year = {1985},
    address = {Jakarta},
    publisher = {Pusat Pembinaan dan Pengembangan Bahasa Departemen Pendidikan dan Kebudayaan},
}

@book{arndt1961ngadha,
    author = {Arndt, Paul},
    title = {Wörterbuch der Ngadhasprache},
    year = {1961},
    address = {Posieux (Fribourg, Switzerland)},
    series = {Studia Instituti Anthropos},
    volume = {15},
    publisher = {Anthropos-Institut},
}

@book{anceaux1987wolio,
    author = {Anceaux, Johannes Cornelis},
    title = {Wolio dictionary (Wolio-English-Indonesian) = Kamus bahasa Wolio (Wolio-Inggeris-Indonesia)},
    year = {1987},
    address = {Dordrecht},
    publisher = {Foris},
}

@book{ismail1985bima,
    author = {Ismail, Mansyur},
    title = {Kamus Bima-Indonesia},
    year = {1985},
    address = {Jakarta},
    publisher = {Pusat Pembinaan dan Pengembangan Bahasa Departemen Pendidikan dan Kebudayaan},
}

@book{pikkert1994tidore,
    author = {Pikkert, Joost J.J. and Pikkert, Cheryl M. and Mahifa, Husain A.},
    title = {Kamus bahasa Tidore, Indonesia, Inggris},
    year = {1994},
    address = {Tidore},
    publisher = {Pemerintah Daerah Tingkat II Halmahera Tengah},
}

@book{verheijen1982komodo,
    author = {Verheijen, Jilis A.J.},
    title = {Komodo : het eiland, het volk en de taal},
    year = {1982},
    address = {Tha Hague},
    publisher = {Martinus Nijhoff},
}

@book{onvlee1984kambera,
    author = {Onvlee, Louis},
    title = {Kamberaas (Oost-Soembaas) - Nederlands woordenboek met Nederlands - Kamberaas register},
    year = {1984},
    address = {Dordrecht},
    publisher = {Foris},
}

@book{adriani192baree,
    author = {Adriani, Nicolaus},
    title = {Bare'e-Nederlandsch woordenboek, met Nederlandsch-Bare'e register},
    year = {1928},
    address = {Leiden},
    publisher = {Koninklijk Bataviaasch Genootschap van Kunsten en Wetenschappe},
}

@book{nakagawa1933ende,
    author = {Nakagawa, Satoshi and Aoki, Eriko},
    title = {Endenese-English dictionary},
    year = {1993},
    address = {},
    publisher = {Unpublished manuscript},
}

>>>>>>> ac3312aa
@misc{datasets_swthc20151026sawilawordlistcheckedbymkandjiangjune2017_tsv,
    year = {2015},
    date = {2015-10-26},
    title = {Field notes on Sawila},
    date_of_transcription = {June 2017},
    author = {Choi, Hannah},  
    collector = {Hannah Choi},
    transcribed_by = {Marian Klamer},    
    speaker = {Oktofianus Banik [OB]}
}

@misc{datasets_tdtterikviquequemk20160105wordlist_tsv,
    year = {2016},
    location = {Dili, Timor Leste},
    title = {Field notes on Tetun Terik-Viqueque},
    author = {Klamer, Marian},
    collector = {Marian Klamer},
    date = {2016-01-05}, 
    speaker = {Pedro Suares Pintu [PSP] – born 1984, from Viqueque - Karau Balo, presently lives in Dili, studies Agriculture at the university' & Marselinus Soares [MS] – born 1983, from Viqueque-Uma Wain Kraik-Aldea Loho, previous education primary school class 5, presently lives in Dili and works as a labourer'}
}

@misc{datasets_tdttetundilimk2002wordlist_tsv,
    year = {2002},
    location = {Dili},
    title = {Field notes on Tetun Dili},
    author = {Klamer, Marian},
    collector = {Marian Klamer},
    date = {2002-05-16},
    speaker = {Erçilio Freitas da Costa [EFC] – 28 years old. Does not speak any local vernacular besides Tetun Dili. Speaks Indonesian, and a little English. Born in Viqueque, grew up in Dili. Lives in Dili, Santa Cruz. Highest education SMA, in training as policeman. Worked as driver and assisted in the interviews during the surveys.'}
}

@misc{datasets_tdttetunteriksuaimk20160105wordlist_tsv,
    year = {2016},
    location = {Dili, Timor Leste},
    title = {Field notes on Tetun Terik-Suai},
    author = {Klamer, Marian},
    collector = {Marian Klamer},
    date = {2016-01-05},
    speaker = {Aurelia Mendonca Soares [AMS] – born 1989, originally from Suai. Holds a BA in Oil and Gas (Perminyakaan), previously a teacher in Perminyakaan, now unemployed.}
}

@misc{datasets_tkdmk2002wordlist_tsv,
    year = {2002},
    location = {Mauboke (west of Liquica, 1 hour from Dili)},
    title = {Field notes on Tokodede},
    author = {Klamer, Marian},
    collector = {Marian Klamer},
    date = {2002-05-10},
    assistant = {Maria Pareira Lobato - student, 26 years old},
    speaker = {Mario Ataidi do Rego [MAR] – 70 years old, farmer, illiterate. Speaks Tetum, a little Indonesian and Portuguese}
}

@misc{datasets_tpghcfullwordlistkulatranscribedbymk2june2017_tsv,
    location = {Lantoka, Alor},
    title = {Field notes on Kula-Lantoka},
    date_of_transcription = {June 2017},
    year = {2015},
    author = {Choi, Hannah},
    collector = {Hannah Choi},
    transcribed_by = {Marian Klamer},
    date = {2015},   
    speaker = {Penipius Mosali [PM]}
}

@book{datasets_westernpantar_tsv,
    author = {Holton, Gary and Lamma Koly, Mahalalel},
    year = {2008},
    title = {Kamus Pengantar Bahasa Pantar Barat (Tubbe-Mauta-Lamma)},
    publisher = {Unit Bahasa dan Budaya, GMIT},
    address = {Kupang},
    date_of_transcription = {2017-01}
}

@misc{datasets_woi2016wordlistkamangatoitaafulllist_tsv,
    title = {Field notes and dictionary on Kamang-Atoitaa},
    author = {Schapper, Antoinette},
    collector = {Antoinette Schapper},    
    transcriber = {Emily Maas},   
    year = {2010},
    date_of_transcription = {2016-12},
    location = {Atoitaa},  
    date = {2010-2011}
}

@book{datasets_Kedang_Leuwayang_tsv,
  credit = {Bibentry from Glottolog 3.1 edited by Hammarström, Harald & Bank, Sebastian & Forkel, Robert & Haspelmath, Martin},
  address          = {Hamburg},
  author           = {Samely, Ursula},
  note             = {PhD from JWG U Frankfurt am Main 1989.},
  number           = {46},
  pages            = {xi+235},
  publisher        = {Helmut Buske},
  series           = {Forum phoneticum},
  title            = {Kedang (Eastern Indonesia): some aspects of its grammar},
  volume           = {46},
  year             = {1991},
  fn               = {papua\samely_kedang1991.pdf, papua\samely_kedang1991pages.pdf},
  hhtype           = {grammar},
  inlg             = {English [eng]},
  isbn             = {9783875480160},
  lgcode           = {Kedang [ksx]},
  location         = {Hamburg},
  macro_area       = {Papunesia},
  oclc             = {28722472},
  owner            = {langsci},
  src              = {hh, langsci, wals},
  subject_headings = {Kedang language-Grammar, Indonesia-Languages-Grammar},
  timestamp        = {2015-11-18 15:17:28},
  uselessnote      = {PhD from JWG U Frankfurt am Main 1989.}
}

@misc{W1a,
    title = {W1a}
}

@misc{NB,
    title = {NB}
}

@misc{W1aC1,
    title = {W1aC1}
}

@misc{F1,
    title = { F1}
}

@misc{W1b,
    title = {W1b}
}

@misc{N1,
    title = {N1}
}

@misc{W1C1,
    title = {W1C1}
}

@misc{L2,
    title = {L2}
}

@book{datasets_greenbook,
    author = {Klamer, Marian},
    year = {2014},
    address = {Berlin},
    publisher = {Language Science Press},
    title = {The Alor-Pantar languages: History and typology},
}

@incollection{datasets_greenbook_proto_AP_tsv,
    author = {Holton, Gary and Robinson, Laura C.},
    title = {The internal history of the Alor-Pantar language family},
    booktitle = {The Alor-Pantar languages: History and typology},
    publisher = {Language Science Press},
    year = {2014},
    editor = {Klamer, Marian},
    series = {3},
    chapter = {2},
    pages = {55–98},
    address = {Berlin},
    edition = {1}
}

@incollection{datasets_greenbook_proto_TAP_tsv,
    author = {Schapper, Antoinette and Huber, Juliette and van Engelhoven, Aone},
    title = {The relatedness of Timor-Kisar and Alor-Pantar languages},
    booktitle = {The Alor-Pantar languages: History and typology},
    publisher = {Language Science Press},
    year = {2014},
    editor = {Klamer, Marian},
    series = {3},
    chapter = {3},
    pages = {99-154},
    address = {Berlin},
    edition = {1}
}

@misc{LexStat,
    title = {Automatic cognate codes using LexStat},
    year = {2017}
}

@misc{edictor,
    year = {2017}
}<|MERGE_RESOLUTION|>--- conflicted
+++ resolved
@@ -649,8 +649,6 @@
     publisher = {Lincom Europa},
 }
 
-<<<<<<< HEAD
-=======
 @book{said1977bugis,
     author = {Said, D. M. and Ide, M.},
     title = {Kamus Bahasa Bugis-Indonesia},
@@ -766,7 +764,6 @@
     publisher = {Unpublished manuscript},
 }
 
->>>>>>> ac3312aa
 @misc{datasets_swthc20151026sawilawordlistcheckedbymkandjiangjune2017_tsv,
     year = {2015},
     date = {2015-10-26},
