--- conflicted
+++ resolved
@@ -650,11 +650,7 @@
 }
 
 @book{said1977bugis,
-<<<<<<< HEAD
-    author = {Said, DM., M.Ide},
-=======
     author = {Said, D. M. and Ide, M.},
->>>>>>> cf1b15f1
     title = {Kamus Bahasa Bugis-Indonesia},
     year = {1977},
     address = {Jakarta},
@@ -662,11 +658,7 @@
 }
 
 @book{samely2013kedang,
-<<<<<<< HEAD
-    author = {Samely, Ursula and Barnes, R.H.},
-=======
     author = {Samely, Ursula and Barnes, R. H.},
->>>>>>> cf1b15f1
     title = {A dictionary of the Kedang language : Kedang-Indonesian-English},
     year = {2013},
     address = {Leiden},
@@ -733,11 +725,7 @@
 }
 
 @book{pikkert1994tidore,
-<<<<<<< HEAD
-    author = {Pikkert, Joost J.J.; Pikkert, Cheryl M. and Mahifa, Husain A.},
-=======
     author = {Pikkert, Joost J.J. and Pikkert, Cheryl M. and Mahifa, Husain A.},
->>>>>>> cf1b15f1
     title = {Kamus bahasa Tidore, Indonesia, Inggris},
     year = {1994},
     address = {Tidore},
@@ -760,11 +748,7 @@
     publisher = {Foris},
 }
 
-<<<<<<< HEAD
 @book{adriani1928baree,
-=======
-@book{adriani192baree,
->>>>>>> cf1b15f1
     author = {Adriani, Nicolaus},
     title = {Bare'e-Nederlandsch woordenboek, met Nederlandsch-Bare'e register},
     year = {1928},
@@ -772,13 +756,8 @@
     publisher = {Koninklijk Bataviaasch Genootschap van Kunsten en Wetenschappe},
 }
 
-<<<<<<< HEAD
 @book{nakagawa1993ende,
-    author = {Nakagawa, Satoshi & Aoki, Eriko},
-=======
-@book{nakagawa1933ende,
     author = {Nakagawa, Satoshi and Aoki, Eriko},
->>>>>>> cf1b15f1
     title = {Endenese-English dictionary},
     year = {1993},
     address = {},
