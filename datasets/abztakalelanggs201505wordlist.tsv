--- conflicted
+++ resolved
@@ -1,1262 +1,4 @@
 Feature_ID	English	Language_ID	Language name (-dialect)	Family	Region	Value	Comment	Alignment	Cognate Set	Source	Loan	Reference
-<<<<<<< HEAD
-0.0		abuitakalelangorthographic				adi	nan		nan			
-0.0	sky	abui1241-takal	Abui-Takalelang	Timor-Alor-Pantar	3Alor, 2Central	ä.'di	nan		nan			
-1.0		abuitakalelangorthographic				war	nan		nan			
-1.0	sun	abui1241-takal	Abui-Takalelang	Timor-Alor-Pantar	3Alor, 2Central	wär	nan		nan			
-2.0		abuitakalelangorthographic				iya	nan		nan			
-2.0	moon	abui1241-takal	Abui-Takalelang	Timor-Alor-Pantar	3Alor, 2Central	i.'jä	nan		nan			
-3.0		abuitakalelangorthographic				fiir	nan		nan			
-3.0	star	abui1241-takal	Abui-Takalelang	Timor-Alor-Pantar	3Alor, 2Central	fi:r	nan		nan			
-4.0		abuitakalelangorthographic				tuntama	nan		nan			
-4.0	night	abui1241-takal	Abui-Takalelang	Timor-Alor-Pantar	3Alor, 2Central	tun.'tä.mä	nan		nan			
-5.0		abuitakalelangorthographic				tadeng	nan		nan			
-5.0	day	abui1241-takal	Abui-Takalelang	Timor-Alor-Pantar	3Alor, 2Central	tä.de̞̞äŋ	nan		nan			
-6.0		abuitakalelangorthographic				tung	nan		nan			
-6.0	year	abui1241-takal	Abui-Takalelang	Timor-Alor-Pantar	3Alor, 2Central	tu:ŋ	nan		nan			
-7.0		abuitakalelangorthographic				falaakda	nan		nan			
-7.0	morning	abui1241-takal	Abui-Takalelang	Timor-Alor-Pantar	3Alor, 2Central	fä.la:k.dä	nan		nan			
-8.0		abuitakalelangorthographic				afeida	nan		nan			
-8.0	yesterday	abui1241-takal	Abui-Takalelang	Timor-Alor-Pantar	3Alor, 2Central	ä.fe̞j.dä	nan		nan			
-9.0		abuitakalelangorthographic				hetadeng waha	nan		nan			
-9.0	day before yesterday	abui1241-takal	Abui-Takalelang	Timor-Alor-Pantar	3Alor, 2Central	he̞.tä.de̞äŋ  wä.hä	nan		nan			
-10.0		abuitakalelangorthographic				akun	nan		nan			
-10.0	tomorrow	abui1241-takal	Abui-Takalelang	Timor-Alor-Pantar	3Alor, 2Central	ä.'qun	nan		nan			
-11.0		abuitakalelangorthographic				hetadeng ayoku	nan		nan			
-11.0	day after tomorrow	abui1241-takal	Abui-Takalelang	Timor-Alor-Pantar	3Alor, 2Central	he̞.tä.de̞äŋ  ä.jo.'qu	nan		nan			
-12.0		abuitakalelangorthographic				aridape	nan		nan			
-12.0	twilight; dawn	abui1241-takal	Abui-Takalelang	Timor-Alor-Pantar	3Alor, 2Central	ä.ri.dä.pe̞	nan		nan			
-13.0		abuitakalelangorthographic				tabeekil	nan		nan			
-13.0	cloud	abui1241-takal	Abui-Takalelang	Timor-Alor-Pantar	3Alor, 2Central	tä.be̞ä.'kil	nan		nan			
-14.0		abuitakalelangorthographic				timoi	nan		nan			
-14.0	wind	abui1241-takal	Abui-Takalelang	Timor-Alor-Pantar	3Alor, 2Central	tʰi.'mɔ.i	nan		nan			
-15.0		abuitakalelangorthographic				anui	nan		nan			
-15.0	rain	abui1241-takal	Abui-Takalelang	Timor-Alor-Pantar	3Alor, 2Central	ä.nui	nan		nan			
-16.0		abuitakalelangorthographic				hebikakna	nan		nan			
-16.0	drizzle	abui1241-takal	Abui-Takalelang	Timor-Alor-Pantar	3Alor, 2Central	he̞.bi.käk.nä	nan		nan			
-17.0		abuitakalelangorthographic				hoting	nan		nan			
-17.0	rainbow	abui1241-takal	Abui-Takalelang	Timor-Alor-Pantar	3Alor, 2Central	hɔ.tiŋ	nan		nan			
-18.0		abuitakalelangorthographic				adi damuida	nan		nan			
-18.0	thunder	abui1241-takal	Abui-Takalelang	Timor-Alor-Pantar	3Alor, 2Central	ä.'di dä.mui.'dä	nan		nan			
-19.0		abuitakalelangorthographic				ading falielak di	nan		nan			
-19.0		abuitakalelangorthographic				hefalielak	nan		nan			
-19.0	lightning	abui1241-takal	Abui-Takalelang	Timor-Alor-Pantar	3Alor, 2Central	he̞.fäl.je̞.läk	nan		nan			
-19.0	lightning	abui1241-takal	Abui-Takalelang	Timor-Alor-Pantar	3Alor, 2Central	ä.diŋ fäl.je̞.läk di	nan		nan			
-20.0		abuitakalelangorthographic				tayoka	nan		nan			
-20.0	earthquake	abui1241-takal	Abui-Takalelang	Timor-Alor-Pantar	3Alor, 2Central	tä.'jɔ.kä	nan		nan			
-21.0		abuitakalelangorthographic				tabo	nan		nan			
-21.0	fog	abui1241-takal	Abui-Takalelang	Timor-Alor-Pantar	3Alor, 2Central	tä.'bɔ	nan		nan			
-22.0		abuitakalelangorthographic				yoi	nan		nan			
-22.0	river; stream	abui1241-takal	Abui-Takalelang	Timor-Alor-Pantar	3Alor, 2Central	jɔi	nan		nan			
-23.0		abuitakalelangorthographic				palata	nan		nan			
-23.0	ice	abui1241-takal	Abui-Takalelang	Timor-Alor-Pantar	3Alor, 2Central	pä.'lä.tä	nan		nan			
-24.0		abuitakalelangorthographic				lakiring	nan		nan			
-24.0	snow	abui1241-takal	Abui-Takalelang	Timor-Alor-Pantar	3Alor, 2Central	lä.qi.'riŋ	Difficult for speaker		nan			
-25.0		abuitakalelangorthographic				iya wal	nan		nan			
-25.0	lake	abui1241-takal	Abui-Takalelang	Timor-Alor-Pantar	3Alor, 2Central	ijä ʋäl	nan		nan			
-26.0		abuitakalelangorthographic				Abui	nan		nan			
-26.0	mountain	abui1241-takal	Abui-Takalelang	Timor-Alor-Pantar	3Alor, 2Central	ä.bui	nan		nan			
-27.0		abuitakalelangorthographic				tabuku	nan		nan			
-27.0	hill; ridge	abui1241-takal	Abui-Takalelang	Timor-Alor-Pantar	3Alor, 2Central	tä.bu.'ku	nan		nan			
-28.0		abuitakalelangorthographic				melang	nan		nan			
-28.0	village	abui1241-takal	Abui-Takalelang	Timor-Alor-Pantar	3Alor, 2Central	'me̞̞.lã	nan		nan			
-28.0	village	abui1241-takal	Abui-Takalelang	Timor-Alor-Pantar	3Alor, 2Central	'me̞̞.läŋ	nan		nan			
-29.0		abuitakalelangorthographic				anei	nan		nan			
-29.0	land; soil	abui1241-takal	Abui-Takalelang	Timor-Alor-Pantar	3Alor, 2Central	ä.'ne̞i	nan		nan			
-30.0		abuitakalelangorthographic				buku	nan		nan			
-30.0	Earth	abui1241-takal	Abui-Takalelang	Timor-Alor-Pantar	3Alor, 2Central	bu.'ku	nan		nan			
-31.0		abuitakalelangorthographic				uul	nan		nan			
-31.0	hole	abui1241-takal	Abui-Takalelang	Timor-Alor-Pantar	3Alor, 2Central	u:l	nan		nan			
-32.0		abuitakalelangorthographic				wi	nan		nan			
-32.0	stone	abui1241-takal	Abui-Takalelang	Timor-Alor-Pantar	3Alor, 2Central	ʋi	nan		nan			
-33.0		abuitakalelangorthographic				wi kokai	nan		nan			
-33.0	coral (rock)	abui1241-takal	Abui-Takalelang	Timor-Alor-Pantar	3Alor, 2Central	ʋi  ko.qäi	nan		nan			
-34.0		abuitakalelangorthographic				kokai	nan		nan			
-34.0	(coral) reef	abui1241-takal	Abui-Takalelang	Timor-Alor-Pantar	3Alor, 2Central	ko.qäi	nan		nan			
-35.0		abuitakalelangorthographic				iya	nan		nan			
-35.0	water (fresh)	abui1241-takal	Abui-Takalelang	Timor-Alor-Pantar	3Alor, 2Central	ijä	nan		nan			
-36.0		abuitakalelangorthographic				tama	nan		nan			
-36.0	sea; sea water	abui1241-takal	Abui-Takalelang	Timor-Alor-Pantar	3Alor, 2Central	tä.'mä , tä.'mä  ʋäl	nan		nan			
-37.0		abuitakalelangorthographic				foi	nan		nan			
-37.0	wave	abui1241-takal	Abui-Takalelang	Timor-Alor-Pantar	3Alor, 2Central	fɔj	nan		nan			
-38.0		abuitakalelangorthographic				balaaking	nan		nan			
-38.0	foam	abui1241-takal	Abui-Takalelang	Timor-Alor-Pantar	3Alor, 2Central	bä.'lä:.qiŋ	nan		nan			
-39.0		abuitakalelangorthographic				kupai	nan		nan			
-39.0	forest	abui1241-takal	Abui-Takalelang	Timor-Alor-Pantar	3Alor, 2Central	ku.'päi	nan		nan			
-40.0		abuitakalelangorthographic				laak tama	nan		nan			
-40.0	field	abui1241-takal	Abui-Takalelang	Timor-Alor-Pantar	3Alor, 2Central	'lä:k tä.mä	nan		nan			
-41.0		abuitakalelangorthographic				buku	nan		nan			
-41.0	island	abui1241-takal	Abui-Takalelang	Timor-Alor-Pantar	3Alor, 2Central	bu.ku	yes		nan			
-42.0		abuitakalelangorthographic				nala muria heale	nan		nan			
-42.0		abuitakalelangorthographic				sawa	nan		nan			
-42.0	rice field	abui1241-takal	Abui-Takalelang	Timor-Alor-Pantar	3Alor, 2Central	'sä.wä	possibly the same word. Second one rarely used.		nan			
-43.0		abuitakalelangorthographic				uti	nan		nan			
-43.0	garden	abui1241-takal	Abui-Takalelang	Timor-Alor-Pantar	3Alor, 2Central	u.'ti	yes		nan			
-44.0		abuitakalelangorthographic				ba	nan		nan			
-44.0	fence	abui1241-takal	Abui-Takalelang	Timor-Alor-Pantar	3Alor, 2Central	bä:	yes		nan			
-45.0		abuitakalelangorthographic				ya foka	nan		nan			
-45.0	road; path; way	abui1241-takal	Abui-Takalelang	Timor-Alor-Pantar	3Alor, 2Central	jä 'fo.qä	yes. Seems to be lengethening before uvular		nan			
-46.0		abuitakalelangorthographic				pelang	nan		nan			
-46.0	canoe	abui1241-takal	Abui-Takalelang	Timor-Alor-Pantar	3Alor, 2Central	'pe̞.lã	nan		nan			
-46.0	canoe	abui1241-takal	Abui-Takalelang	Timor-Alor-Pantar	3Alor, 2Central	'pe̞.läŋ	nan		nan			
-47.0		abuitakalelangorthographic				lal	nan		nan			
-47.0	sail (n.)	abui1241-takal	Abui-Takalelang	Timor-Alor-Pantar	3Alor, 2Central	läl	nan		nan			
-48.0		abuitakalelangorthographic				pelan taha ba lole	nan		nan			
-48.0	to sail	abui1241-takal	Abui-Takalelang	Timor-Alor-Pantar	3Alor, 2Central	pə.'län 'tä.hä bä lɔ.'le̞	yes		nan			
-49.0		abuitakalelangorthographic				awela	nan		nan			
-49.0	fishing hook	abui1241-takal	Abui-Takalelang	Timor-Alor-Pantar	3Alor, 2Central	ä.ʋe̞.'lä	nan		nan			
-50.0		abuitakalelangorthographic				halak halak da	nan		nan			
-50.0	fish trap	abui1241-takal	Abui-Takalelang	Timor-Alor-Pantar	3Alor, 2Central	hä.'läq hä.'läq dä	yes		nan			
-51.0		abuitakalelangorthographic				tila	nan		nan			
-51.0	rope	abui1241-takal	Abui-Takalelang	Timor-Alor-Pantar	3Alor, 2Central	tʰi.lä	nan		nan			
-52.0		abuitakalelangorthographic				kawen	nan		nan			
-52.0	machete	abui1241-takal	Abui-Takalelang	Timor-Alor-Pantar	3Alor, 2Central	kä.'ʋe̞n	nan		nan			
-53.0		abuitakalelangorthographic				faling	nan		nan			
-53.0	axe	abui1241-takal	Abui-Takalelang	Timor-Alor-Pantar	3Alor, 2Central	fä.'liŋ	nan		nan			
-53.0	axe	abui1241-takal	Abui-Takalelang	Timor-Alor-Pantar	3Alor, 2Central	fä.'lĩ	nan		nan			
-54.0		abuitakalelangorthographic				kafak	nan		nan			
-54.0	spear	abui1241-takal	Abui-Takalelang	Timor-Alor-Pantar	3Alor, 2Central	kä.'fäk	compare kafaak (tobacco)		nan			
-55.0		abuitakalelangorthographic				nala bang heale	nan		nan			
-55.0	burden stick	abui1241-takal	Abui-Takalelang	Timor-Alor-Pantar	3Alor, 2Central	nä.'lä bäŋ 'he̞.äle̞	yes		nan			
-56.0		abuitakalelangorthographic				tukonrok	nan		nan			
-56.0	stick; pole	abui1241-takal	Abui-Takalelang	Timor-Alor-Pantar	3Alor, 2Central	tu.qɔn.'rɔk	/o/		nan			
-57.0		abuitakalelangorthographic				nala ba mi  anei kul hei ye	nan		nan			
-57.0	digging stick	abui1241-takal	Abui-Takalelang	Timor-Alor-Pantar	3Alor, 2Central	nä.'lä bä mi ä.'ne̞j kul he̞j je̞	nan		nan			
-58.0		abuitakalelangorthographic				-	nan		nan			
-58.0	dibble stick	abui1241-takal	Abui-Takalelang	Timor-Alor-Pantar	3Alor, 2Central	-	nan		nan			
-59.0		abuitakalelangorthographic				pet	nan		nan			
-59.0	bow	abui1241-takal	Abui-Takalelang	Timor-Alor-Pantar	3Alor, 2Central	pe̞̞t	nan		nan			
-60.0		abuitakalelangorthographic				hatak	nan		nan			
-60.0		abuitakalelangorthographic				kafuk	nan		nan			
-60.0	arrow	abui1241-takal	Abui-Takalelang	Timor-Alor-Pantar	3Alor, 2Central	hä.'täq	nan		nan			
-60.0	arrow	abui1241-takal	Abui-Takalelang	Timor-Alor-Pantar	3Alor, 2Central	kä.'fuq	nan		nan			
-61.0		abuitakalelangorthographic				lui	nan		nan			
-61.0	knife	abui1241-takal	Abui-Takalelang	Timor-Alor-Pantar	3Alor, 2Central	'lu.i	yes		nan			
-62.0		abuitakalelangorthographic				ket	nan		nan			
-62.0	comb	abui1241-takal	Abui-Takalelang	Timor-Alor-Pantar	3Alor, 2Central	ke:t	nan		nan			
-63.0		abuitakalelangorthographic				adik	nan		nan			
-63.0	mat	abui1241-takal	Abui-Takalelang	Timor-Alor-Pantar	3Alor, 2Central	'ä.dik	nan		nan			
-64.0		abuitakalelangorthographic				tiing	nan		nan			
-64.0	needle	abui1241-takal	Abui-Takalelang	Timor-Alor-Pantar	3Alor, 2Central	ti:ŋ	nan		nan			
-65.0		abuitakalelangorthographic				namang	nan		nan			
-65.0		abuitakalelangorthographic				namang	nan		nan			
-65.0	clothing	abui1241-takal	Abui-Takalelang	Timor-Alor-Pantar	3Alor, 2Central	'nä.mã	nan		nan			
-65.0	clothing	abui1241-takal	Abui-Takalelang	Timor-Alor-Pantar	3Alor, 2Central	'nä.mäŋ	nan		nan			
-65.0	clothing	abui1241-takal	Abui-Takalelang	Timor-Alor-Pantar	3Alor, 2Central	nä.'mã	nan		nan			
-65.0	clothing	abui1241-takal	Abui-Takalelang	Timor-Alor-Pantar	3Alor, 2Central	nä.'mäŋ	nan		nan			
-67.0		abuitakalelangorthographic				ara	nan		nan			
-67.0	fire	abui1241-takal	Abui-Takalelang	Timor-Alor-Pantar	3Alor, 2Central	ä.rä	nan		nan			
-68.0		abuitakalelangorthographic				ara tika	nan		nan			
-68.0	smoke	abui1241-takal	Abui-Takalelang	Timor-Alor-Pantar	3Alor, 2Central	'ä.rä ti.'kä	yes		nan			
-69.0		abuitakalelangorthographic				tabuong	nan		nan			
-69.0	ash	abui1241-takal	Abui-Takalelang	Timor-Alor-Pantar	3Alor, 2Central	tä.'bwɔŋ	nan		nan			
-70.0		abuitakalelangorthographic				hetabuong	nan		nan			
-70.0	dust; fine earth	abui1241-takal	Abui-Takalelang	Timor-Alor-Pantar	3Alor, 2Central	he.tä.'bwɔŋ	nan		nan			
-71.0		abuitakalelangorthographic				hetabuong	nan		nan			
-71.0	fireplace ash	abui1241-takal	Abui-Takalelang	Timor-Alor-Pantar	3Alor, 2Central	he.tä.'bwɔŋ	probably wrong		nan			
-72.0		abuitakalelangorthographic				fanak	nan		nan			
-72.0		abuitakalelangorthographic				padak	nan		nan			
-72.0	mud	abui1241-takal	Abui-Takalelang	Timor-Alor-Pantar	3Alor, 2Central	fä.'näq	nan		nan			
-72.0	mud	abui1241-takal	Abui-Takalelang	Timor-Alor-Pantar	3Alor, 2Central	pä.'däq	nan		nan			
-73.0		abuitakalelangorthographic				anei kika	nan		nan			
-73.0	clay	abui1241-takal	Abui-Takalelang	Timor-Alor-Pantar	3Alor, 2Central	ä.'ne̞j 'ki.kä	nan		nan			
-74.0		abuitakalelangorthographic				wi bikat	nan		nan			
-74.0	gravel	abui1241-takal	Abui-Takalelang	Timor-Alor-Pantar	3Alor, 2Central	ʋi bi.kät	nan		nan			
-75.0		abuitakalelangorthographic				malatai	nan		nan			
-75.0	sand	abui1241-takal	Abui-Takalelang	Timor-Alor-Pantar	3Alor, 2Central	mä.lä.'täi	nan		nan			
-76.0		abuitakalelangorthographic				baloku	nan		nan			
-76.0	grass; brush	abui1241-takal	Abui-Takalelang	Timor-Alor-Pantar	3Alor, 2Central	bä.lo.qu	nan		nan			
-77.0		abuitakalelangorthographic				fala	nan		nan			
-77.0	house	abui1241-takal	Abui-Takalelang	Timor-Alor-Pantar	3Alor, 2Central	fä.'lä	nan		nan			
-78.0		abuitakalelangorthographic				aremang fala	nan		nan			
-78.0		abuitakalelangorthographic				fala foka	nan		nan			
-78.0	traditional house	abui1241-takal	Abui-Takalelang	Timor-Alor-Pantar	3Alor, 2Central	äre̞.'mä fä.'lä	nan		nan			
-79.0		abuitakalelangorthographic				fala	nan		nan			
-79.0	barn; storage house	abui1241-takal	Abui-Takalelang	Timor-Alor-Pantar	3Alor, 2Central	fä.'lä	nan		nan			
-80.0		abuitakalelangorthographic				lik taha	nan		nan			
-80.0	raised platform	abui1241-takal	Abui-Takalelang	Timor-Alor-Pantar	3Alor, 2Central	lik 'tä.hä	nan		nan			
-81.0		abuitakalelangorthographic				luung	nan		nan			
-81.0		abuitakalelangorthographic				luung	nan		nan			
-81.0	door	abui1241-takal	Abui-Takalelang	Timor-Alor-Pantar	3Alor, 2Central	lu:ŋ	nan		nan			
-81.0	door	abui1241-takal	Abui-Takalelang	Timor-Alor-Pantar	3Alor, 2Central	lu:ŋ	nan		nan			
-82.0		abuitakalelangorthographic				wai	nan		nan			
-82.0	(thatch) roof	abui1241-takal	Abui-Takalelang	Timor-Alor-Pantar	3Alor, 2Central	'wäj	nan		nan			
-83.0		abuitakalelangorthographic				ameng	nan		nan			
-83.0	roof thatch	abui1241-takal	Abui-Takalelang	Timor-Alor-Pantar	3Alor, 2Central	ä.me̞äŋ	nan		nan			
-84.0		abuitakalelangorthographic				bataa waawang	nan		nan			
-84.0	tree	abui1241-takal	Abui-Takalelang	Timor-Alor-Pantar	3Alor, 2Central	bä.'tä: wä:wäŋ	nan		nan			
-85.0		abuitakalelangorthographic				bataa	nan		nan			
-85.0	wood	abui1241-takal	Abui-Takalelang	Timor-Alor-Pantar	3Alor, 2Central	bä.'tä:	nan		nan			
-86.0		abuitakalelangorthographic				bataa hekul	nan		nan			
-86.0	bark (of tree)	abui1241-takal	Abui-Takalelang	Timor-Alor-Pantar	3Alor, 2Central	bä.'tä:  he̞.,qul	nan		nan			
-87.0		abuitakalelangorthographic				waatala	nan		nan			
-87.0	leaf	abui1241-takal	Abui-Takalelang	Timor-Alor-Pantar	3Alor, 2Central	wä:.'tä.lä	nan		nan			
-88.0		abuitakalelangorthographic				hatang	nan		nan			
-88.0	branch	abui1241-takal	Abui-Takalelang	Timor-Alor-Pantar	3Alor, 2Central	hä.'täŋ	nan		nan			
-89.0		abuitakalelangorthographic				ara	nan		nan			
-89.0	firewood	abui1241-takal	Abui-Takalelang	Timor-Alor-Pantar	3Alor, 2Central	ä.'rä:	nan		nan			
-90.0		abuitakalelangorthographic				furak	nan		nan			
-90.0	rattan	abui1241-takal	Abui-Takalelang	Timor-Alor-Pantar	3Alor, 2Central	fu.'räq	nan		nan			
-91.0		abuitakalelangorthographic				bataa hai	nan		nan			
-91.0		abuitakalelangorthographic				heai	nan		nan			
-91.0	root	abui1241-takal	Abui-Takalelang	Timor-Alor-Pantar	3Alor, 2Central	bä.'tä: häj	nan		nan			
-91.0	root	abui1241-takal	Abui-Takalelang	Timor-Alor-Pantar	3Alor, 2Central	he̞.'äj	nan		nan			
-92.0		abuitakalelangorthographic				upi	nan		nan			
-92.0	fruit	abui1241-takal	Abui-Takalelang	Timor-Alor-Pantar	3Alor, 2Central	u.'pi	nan		nan			
-93.0		abuitakalelangorthographic				bika	nan		nan			
-93.0	seed	abui1241-takal	Abui-Takalelang	Timor-Alor-Pantar	3Alor, 2Central	bi.'kä	nan		nan			
-94.0		abuitakalelangorthographic				sieng kai	nan		nan			
-94.0	grain; cereal	abui1241-takal	Abui-Takalelang	Timor-Alor-Pantar	3Alor, 2Central	siäŋ käj	nan		nan			
-95.0		abuitakalelangorthographic				hekiki	nan		nan			
-95.0	flower	abui1241-takal	Abui-Takalelang	Timor-Alor-Pantar	3Alor, 2Central	he̞ä.'qi.qi	no glottal stop 		nan			
-96.0		abuitakalelangorthographic				sieng	nan		nan			
-96.0	husked rice; uncooked rice	abui1241-takal	Abui-Takalelang	Timor-Alor-Pantar	3Alor, 2Central	'si.je̞äŋ	nan		nan			
-97.0		abuitakalelangorthographic				sieng fihi	nan		nan			
-97.0	rice grains (unhusked) (raw from field)	abui1241-takal	Abui-Takalelang	Timor-Alor-Pantar	3Alor, 2Central	'si.je̞äŋ 'fi.hi	no glottal stop 		nan			
-98.0		abuitakalelangorthographic				nala ma	nan		nan			
-98.0		abuitakalelangorthographic				sieng ma	nan		nan			
-98.0	cooked rice	abui1241-takal	Abui-Takalelang	Timor-Alor-Pantar	3Alor, 2Central	nä.'lä mä	nan		nan			
-98.0	cooked rice	abui1241-takal	Abui-Takalelang	Timor-Alor-Pantar	3Alor, 2Central	si.'eŋ mä	nan		nan			
-99.0		abuitakalelangorthographic				ayak	nan		nan			
-99.0	rice plant	abui1241-takal	Abui-Takalelang	Timor-Alor-Pantar	3Alor, 2Central	ä.jäk	nan		nan			
-100.0		abuitakalelangorthographic				bataako muria	nan		nan			
-100.0	to plant (yam)	abui1241-takal	Abui-Takalelang	Timor-Alor-Pantar	3Alor, 2Central	bä.'tä:kɔ mur.'jä	nan		nan			
-101.0		abuitakalelangorthographic				sieng taakda	nan		nan			
-101.0	to plant (rice)	abui1241-takal	Abui-Takalelang	Timor-Alor-Pantar	3Alor, 2Central	'si.je̞äŋ 'tä:q.dä	nan		nan			
-102.0		abuitakalelangorthographic				fuu	nan		nan			
-102.0	betel nut; areca	abui1241-takal	Abui-Takalelang	Timor-Alor-Pantar	3Alor, 2Central	fu:	nan		nan			
-103.0		abuitakalelangorthographic				meting	nan		nan			
-103.0	betel vine	abui1241-takal	Abui-Takalelang	Timor-Alor-Pantar	3Alor, 2Central	'me̞.tiŋ	nan		nan			
-104.0		abuitakalelangorthographic				awai	nan		nan			
-104.0	lime	abui1241-takal	Abui-Takalelang	Timor-Alor-Pantar	3Alor, 2Central	ä.'ʋäj	nan		nan			
-105.0		abuitakalelangorthographic				meeting takai	nan		nan			
-105.0	chew betel	abui1241-takal	Abui-Takalelang	Timor-Alor-Pantar	3Alor, 2Central	'me:.tiŋ tä.'käj	makan: pinang: fuu takai		nan			
-106.0		abuitakalelangorthographic				koo	nan		nan			
-106.0	sweet potato	abui1241-takal	Abui-Takalelang	Timor-Alor-Pantar	3Alor, 2Central	kɔ	nan		nan			
-106.0	sweet potato	abui1241-takal	Abui-Takalelang	Timor-Alor-Pantar	3Alor, 2Central	qɔ	nan		nan			
-107.0		abuitakalelangorthographic				bataa koo	nan		nan			
-107.0	cassava	abui1241-takal	Abui-Takalelang	Timor-Alor-Pantar	3Alor, 2Central	bätä: qɔ	nan		nan			
-108.0		abuitakalelangorthographic				ahool	nan		nan			
-108.0	taro	abui1241-takal	Abui-Takalelang	Timor-Alor-Pantar	3Alor, 2Central	ä.hwo:l	nan		nan			
-109.0		abuitakalelangorthographic				sagu	nan		nan			
-109.0	sago	abui1241-takal	Abui-Takalelang	Timor-Alor-Pantar	3Alor, 2Central	'sä.gu	nan		nan			
-110.0		abuitakalelangorthographic				kaala	nan		nan			
-110.0	millet	abui1241-takal	Abui-Takalelang	Timor-Alor-Pantar	3Alor, 2Central	kä:.'lä	nan		nan			
-111.0		abuitakalelangorthographic				fa	nan		nan			
-111.0	sugarcane	abui1241-takal	Abui-Takalelang	Timor-Alor-Pantar	3Alor, 2Central	fä	nan		nan			
-112.0		abuitakalelangorthographic				faat	nan		nan			
-112.0	corn; maize	abui1241-takal	Abui-Takalelang	Timor-Alor-Pantar	3Alor, 2Central	fä:t	Frantisek glosses it as short but I hear it as long		nan			
-113.0		abuitakalelangorthographic				faat ma	nan		nan			
-113.0	cooked corn	abui1241-takal	Abui-Takalelang	Timor-Alor-Pantar	3Alor, 2Central	fä:t mä	nan		nan			
-114.0		abuitakalelangorthographic				wata	nan		nan			
-114.0	coconut	abui1241-takal	Abui-Takalelang	Timor-Alor-Pantar	3Alor, 2Central	wä.'tä	nan		nan			
-115.0		abuitakalelangorthographic				akal	nan		nan			
-115.0		abuitakalelangorthographic				nai	nan		nan			
-115.0	gwang	abui1241-takal	Abui-Takalelang	Timor-Alor-Pantar	3Alor, 2Central	näj	nan		nan			
-115.0	gwang	abui1241-takal	Abui-Takalelang	Timor-Alor-Pantar	3Alor, 2Central	ä:.'qäl	nan		nan			
-116.0		abuitakalelangorthographic				aikol	nan		nan			
-116.0	lontar palm	abui1241-takal	Abui-Takalelang	Timor-Alor-Pantar	3Alor, 2Central	äj.'qɔl	nan		nan			
-117.0		abuitakalelangorthographic				nai	nan		nan			
-117.0	sugar palm	abui1241-takal	Abui-Takalelang	Timor-Alor-Pantar	3Alor, 2Central	näj	nan		nan			
-118.0		abuitakalelangorthographic				matoling	nan		nan			
-118.0	marungga	abui1241-takal	Abui-Takalelang	Timor-Alor-Pantar	3Alor, 2Central	mä.tɔ.'liŋ	nan		nan			
-119.0		abuitakalelangorthographic				bataa kul	nan		nan			
-119.0	gum tree; eucalyptus	abui1241-takal	Abui-Takalelang	Timor-Alor-Pantar	3Alor, 2Central	bä.'tä: qul	nan		nan			
-120.0		abuitakalelangorthographic				mai	nan		nan			
-120.0	bamboo	abui1241-takal	Abui-Takalelang	Timor-Alor-Pantar	3Alor, 2Central	mäj	nan		nan			
-121.0		abuitakalelangorthographic				balei	nan		nan			
-121.0	banana	abui1241-takal	Abui-Takalelang	Timor-Alor-Pantar	3Alor, 2Central	bäle̞ɪ	nan		nan			
-122.0		abuitakalelangorthographic				mea	nan		nan			
-122.0	mango	abui1241-takal	Abui-Takalelang	Timor-Alor-Pantar	3Alor, 2Central	me̞̞j.'ä	nan		nan			
-123.0		abuitakalelangorthographic				bataa mal	nan		nan			
-123.0	papaya	abui1241-takal	Abui-Takalelang	Timor-Alor-Pantar	3Alor, 2Central	bä.tä: mäl	nan		nan			
-124.0		abuitakalelangorthographic				soong	nan		nan			
-124.0	jackfruit	abui1241-takal	Abui-Takalelang	Timor-Alor-Pantar	3Alor, 2Central	so:ŋ	nan		nan			
-125.0		abuitakalelangorthographic				kulung	nan		nan			
-125.0	breadfruit	abui1241-takal	Abui-Takalelang	Timor-Alor-Pantar	3Alor, 2Central	ku.'luŋ	yes. sounds like a nasalized /u/		nan			
-126.0		abuitakalelangorthographic				takoi	nan		nan			
-126.0	bean	abui1241-takal	Abui-Takalelang	Timor-Alor-Pantar	3Alor, 2Central	tä.qɔj	nan		nan			
-127.0		abuitakalelangorthographic				mutang	nan		nan			
-127.0		abuitakalelangorthographic				naawang	nan		nan			
-127.0	honey	abui1241-takal	Abui-Takalelang	Timor-Alor-Pantar	3Alor, 2Central	'mu.täŋ	distinction between madu tanah & madu pohon		nan			
-127.0	honey	abui1241-takal	Abui-Takalelang	Timor-Alor-Pantar	3Alor, 2Central	'nä:.wäŋ	distinction between madu tanah & madu pohon		nan			
-128.0		abuitakalelangorthographic				tik maria	nan		nan			
-128.0	milk	abui1241-takal	Abui-Takalelang	Timor-Alor-Pantar	3Alor, 2Central	tɪk mä.'riä	nan		nan			
-129.0		abuitakalelangorthographic				ati	nan		nan			
-129.0	salt	abui1241-takal	Abui-Takalelang	Timor-Alor-Pantar	3Alor, 2Central	ä.'ti	nan		nan			
-130.0		abuitakalelangorthographic				tamada	nan		nan			
-130.0	fat	abui1241-takal	Abui-Takalelang	Timor-Alor-Pantar	3Alor, 2Central	tä.mä.'dä	nan		nan			
-131.0		abuitakalelangorthographic				mahiting	nan		nan			
-131.0	flesh; meat	abui1241-takal	Abui-Takalelang	Timor-Alor-Pantar	3Alor, 2Central	mä.'hi.tɪŋ	nan		nan			
-132.0		abuitakalelangorthographic				teipa	nan		nan			
-132.0	bone	abui1241-takal	Abui-Takalelang	Timor-Alor-Pantar	3Alor, 2Central	te̞̞i.pä	 All body parts are possed for 1.INCL.PL		nan			
-133.0		abuitakalelangorthographic				hekafata	nan		nan			
-133.0		abuitakalelangorthographic				heteipa	nan		nan			
-133.0	rib	abui1241-takal	Abui-Takalelang	Timor-Alor-Pantar	3Alor, 2Central	he̞̞.qä.'fä.tä	nan		nan			
-134.0		abuitakalelangorthographic				tamurung	nan		nan			
-134.0	sweat	abui1241-takal	Abui-Takalelang	Timor-Alor-Pantar	3Alor, 2Central	tä.mu.'ruŋ	yes. sounds like a nasalized /u/		nan			
-135.0		abuitakalelangorthographic				tiang nai	nan		nan			
-135.0	tear	abui1241-takal	Abui-Takalelang	Timor-Alor-Pantar	3Alor, 2Central	ti.äŋ nɐj	nan		nan			
-136.0		abuitakalelangorthographic				wea	nan		nan			
-136.0	blood	abui1241-takal	Abui-Takalelang	Timor-Alor-Pantar	3Alor, 2Central	ʋe̞.'ä	nan		nan			
-137.0		abuitakalelangorthographic				teai	nan		nan			
-137.0	tendon	abui1241-takal	Abui-Takalelang	Timor-Alor-Pantar	3Alor, 2Central	te̞̞.'äj	nan		nan			
-138.0		abuitakalelangorthographic				tebukomang	nan		nan			
-138.0	heart	abui1241-takal	Abui-Takalelang	Timor-Alor-Pantar	3Alor, 2Central	bu.kɔ.'mã	nan		nan			
-138.0	heart	abui1241-takal	Abui-Takalelang	Timor-Alor-Pantar	3Alor, 2Central	te̞̞.bu.'kɔ.mäŋ	nan		nan			
-139.0		abuitakalelangorthographic				tomi tatebak	nan		nan			
-139.0	liver	abui1241-takal	Abui-Takalelang	Timor-Alor-Pantar	3Alor, 2Central	tɔ.mi tä.'te̞̞.bäq	nan		nan			
-140.0		abuitakalelangorthographic				temata	nan		nan			
-140.0	kidney	abui1241-takal	Abui-Takalelang	Timor-Alor-Pantar	3Alor, 2Central	te̞̞.mä.'tä	nan		nan			
-141.0		abuitakalelangorthographic				tatook minaaka	nan		nan			
-141.0	guts	abui1241-takal	Abui-Takalelang	Timor-Alor-Pantar	3Alor, 2Central	tä.'to:k min.'ä:qä	nan		nan			
-142.0		abuitakalelangorthographic				ta'i	nan		nan			
-142.0		abuitakalelangorthographic				wataa karu	nan		nan			
-142.0	excrement	abui1241-takal	Abui-Takalelang	Timor-Alor-Pantar	3Alor, 2Central	täɁi	nan		nan			
-142.0	excrement	abui1241-takal	Abui-Takalelang	Timor-Alor-Pantar	3Alor, 2Central	wɐ.tä: 'qɐ.ru	nan		nan			
-143.0		abuitakalelangorthographic				takalei	nan		nan			
-143.0	lungs	abui1241-takal	Abui-Takalelang	Timor-Alor-Pantar	3Alor, 2Central	tä.qä.le̞̞i	nan		nan			
-144.0		abuitakalelangorthographic				tatook	nan		nan			
-144.0	stomach; belly	abui1241-takal	Abui-Takalelang	Timor-Alor-Pantar	3Alor, 2Central	tä.'to:k	nan		nan			
-145.0		abuitakalelangorthographic				tepikai	nan		nan			
-145.0	head	abui1241-takal	Abui-Takalelang	Timor-Alor-Pantar	3Alor, 2Central	te̞̞.pi.käi	nan		nan			
-146.0		abuitakalelangorthographic				tepikai bataa	nan		nan			
-146.0	hair	abui1241-takal	Abui-Takalelang	Timor-Alor-Pantar	3Alor, 2Central	te̞̞.pi.käi bätä:	nan		nan			
-147.0		abuitakalelangorthographic				amur	nan		nan			
-147.0	body hair	abui1241-takal	Abui-Takalelang	Timor-Alor-Pantar	3Alor, 2Central	ä.'mur	nan		nan			
-148.0		abuitakalelangorthographic				tiang	nan		nan			
-148.0	eye	abui1241-takal	Abui-Takalelang	Timor-Alor-Pantar	3Alor, 2Central	'ti.ã	nan		nan			
-148.0	eye	abui1241-takal	Abui-Takalelang	Timor-Alor-Pantar	3Alor, 2Central	ti.äŋ	nan		nan			
-149.0		abuitakalelangorthographic				tawei	nan		nan			
-149.0	ear	abui1241-takal	Abui-Takalelang	Timor-Alor-Pantar	3Alor, 2Central	tä.'ʋe̞̞ɪ	nan		nan			
-150.0		abuitakalelangorthographic				tamin	nan		nan			
-150.0	nose	abui1241-takal	Abui-Takalelang	Timor-Alor-Pantar	3Alor, 2Central	tä.'min	nan		nan			
-151.0		abuitakalelangorthographic				tawa	nan		nan			
-151.0	mouth	abui1241-takal	Abui-Takalelang	Timor-Alor-Pantar	3Alor, 2Central	tä.'ʋä	nan		nan			
-152.0		abuitakalelangorthographic				tawa bak	nan		nan			
-152.0	chin	abui1241-takal	Abui-Takalelang	Timor-Alor-Pantar	3Alor, 2Central	tä.'ʋä bäq	nan		nan			
-153.0		abuitakalelangorthographic				tawa kuul	nan		nan			
-153.0	lips	abui1241-takal	Abui-Takalelang	Timor-Alor-Pantar	3Alor, 2Central	tä.'ʋä ku:l	nan		nan			
-154.0		abuitakalelangorthographic				tawet	nan		nan			
-154.0	teeth	abui1241-takal	Abui-Takalelang	Timor-Alor-Pantar	3Alor, 2Central	tä.'ʋe̞t	nan		nan			
-155.0		abuitakalelangorthographic				talifi	nan		nan			
-155.0	tongue	abui1241-takal	Abui-Takalelang	Timor-Alor-Pantar	3Alor, 2Central	tä.'li.fi	nan		nan			
-156.0		abuitakalelangorthographic				tawa ta	nan		nan			
-156.0	neck	abui1241-takal	Abui-Takalelang	Timor-Alor-Pantar	3Alor, 2Central	tä.'ʋä tä	nan		nan			
-157.0		abuitakalelangorthographic				tabaang	nan		nan			
-157.0	shoulder	abui1241-takal	Abui-Takalelang	Timor-Alor-Pantar	3Alor, 2Central	tä.'bä:ŋ	mark if they don’t glottolize		nan			
-158.0		abuitakalelangorthographic				te'isi	nan		nan			
-158.0	body	abui1241-takal	Abui-Takalelang	Timor-Alor-Pantar	3Alor, 2Central	te̞̞.Ɂɪ.si	nan		nan			
-159.0		abuitakalelangorthographic				tapoong	nan		nan			
-159.0	forehead	abui1241-takal	Abui-Takalelang	Timor-Alor-Pantar	3Alor, 2Central	tä.'po:ŋ	nan		nan			
-160.0		abuitakalelangorthographic				tamin tukoola	nan		nan			
-160.0	nostril	abui1241-takal	Abui-Takalelang	Timor-Alor-Pantar	3Alor, 2Central	tä.'min 'tu.qo:lä	nan		nan			
-161.0		abuitakalelangorthographic				tamin sin	nan		nan			
-161.0	mucus	abui1241-takal	Abui-Takalelang	Timor-Alor-Pantar	3Alor, 2Central	tä.'min sɪn	nan		nan			
-162.0		abuitakalelangorthographic				tarun	nan		nan			
-162.0	cheek	abui1241-takal	Abui-Takalelang	Timor-Alor-Pantar	3Alor, 2Central	tä.run	nan		nan			
-163.0		abuitakalelangorthographic				tatang	nan		nan			
-163.0	arm	abui1241-takal	Abui-Takalelang	Timor-Alor-Pantar	3Alor, 2Central	tä.'täŋ	nan		nan			
-164.0		abuitakalelangorthographic				tatang paaka	nan		nan			
-164.0	hand	abui1241-takal	Abui-Takalelang	Timor-Alor-Pantar	3Alor, 2Central	tä.'täŋ pääkä	nan		nan			
-165.0		abuitakalelangorthographic				tatang hoomi	nan		nan			
-165.0	palm of hand	abui1241-takal	Abui-Takalelang	Timor-Alor-Pantar	3Alor, 2Central	tä.'täŋ ho:.mi	nan		nan			
-166.0		abuitakalelangorthographic				tatang paaka	nan		nan			
-166.0	finger	abui1241-takal	Abui-Takalelang	Timor-Alor-Pantar	3Alor, 2Central	tä.'täŋ pääkä	nan		nan			
-167.0		abuitakalelangorthographic				tatang kusing	nan		nan			
-167.0	fingernail	abui1241-takal	Abui-Takalelang	Timor-Alor-Pantar	3Alor, 2Central	tä.'täŋ ku.siŋ	nan		nan			
-168.0		abuitakalelangorthographic				tike	nan		nan			
-168.0	breast	abui1241-takal	Abui-Takalelang	Timor-Alor-Pantar	3Alor, 2Central	te̞ti.ke̞̞	No uvular /q/		nan			
-169.0		abuitakalelangorthographic				tarahieng	nan		nan			
-169.0	chest	abui1241-takal	Abui-Takalelang	Timor-Alor-Pantar	3Alor, 2Central	tä.rä.hie̞ŋ	could be nasalized		nan			
-170.0		abuitakalelangorthographic				tabikil	nan		nan			
-170.0	navel	abui1241-takal	Abui-Takalelang	Timor-Alor-Pantar	3Alor, 2Central	tä.bi.'kil	nan		nan			
-171.0		abuitakalelangorthographic				tapaal	nan		nan			
-171.0		abuitakalelangorthographic				tato	nan		nan			
-171.0	penis	abui1241-takal	Abui-Takalelang	Timor-Alor-Pantar	3Alor, 2Central	tä.'pä:l	nan		nan			
-171.0	penis	abui1241-takal	Abui-Takalelang	Timor-Alor-Pantar	3Alor, 2Central	tä.'tɔ	nan		nan			
-172.0		abuitakalelangorthographic				toi	nan		nan			
-172.0	vagina	abui1241-takal	Abui-Takalelang	Timor-Alor-Pantar	3Alor, 2Central	tɔi	nan		nan			
-173.0		abuitakalelangorthographic				tato bira	nan		nan			
-173.0	testicles	abui1241-takal	Abui-Takalelang	Timor-Alor-Pantar	3Alor, 2Central	tä.'tɔ bi.'rä	nan		nan			
-174.0		abuitakalelangorthographic				netoku	nan		nan			
-174.0	leg	abui1241-takal	Abui-Takalelang	Timor-Alor-Pantar	3Alor, 2Central	ne̞̞.to.'qu	nan		nan			
-175.0		abuitakalelangorthographic				netoku tilei	nan		nan			
-175.0	foot	abui1241-takal	Abui-Takalelang	Timor-Alor-Pantar	3Alor, 2Central	ne̞̞.to.'qu ti.'le̞i	nan		nan			
-176.0		abuitakalelangorthographic				netoku hiek	nan		nan			
-176.0	heel of foot	abui1241-takal	Abui-Takalelang	Timor-Alor-Pantar	3Alor, 2Central	ne̞̞.to.'qu hie̞k	nan		nan			
-177.0		abuitakalelangorthographic				netoku homi	nan		nan			
-177.0	sole of foot	abui1241-takal	Abui-Takalelang	Timor-Alor-Pantar	3Alor, 2Central	ne̞̞.to.'qu hɔ.mi	nan		nan			
-178.0		abuitakalelangorthographic				tabala buku	nan		nan			
-178.0	knee	abui1241-takal	Abui-Takalelang	Timor-Alor-Pantar	3Alor, 2Central	tä.bä.lä 'bu.ku	nan		nan			
-179.0		abuitakalelangorthographic				teui	nan		nan			
-179.0	back	abui1241-takal	Abui-Takalelang	Timor-Alor-Pantar	3Alor, 2Central	te̞̞.'ui	nan		nan			
-180.0		abuitakalelangorthographic				napuyang, teui teipa	nan		nan			
-180.0	spine; lower back	abui1241-takal	Abui-Takalelang	Timor-Alor-Pantar	3Alor, 2Central	nä.pu.jäŋ, te̞̞.'ui te̞i.'pä	could be nasalized. Change a's later		nan			
-182.0		abuitakalelangorthographic				tekul	nan		nan			
-182.0	skin	abui1241-takal	Abui-Takalelang	Timor-Alor-Pantar	3Alor, 2Central	te̞̞:.qul	lengethened /e/ due to following /q/		nan			
-183.0		abuitakalelangorthographic				namu	nan		nan			
-183.0	sore; wound	abui1241-takal	Abui-Takalelang	Timor-Alor-Pantar	3Alor, 2Central	nä.mu	nan		nan			
-184.0		abuitakalelangorthographic				atinal	nan		nan			
-184.0	ringworm	abui1241-takal	Abui-Takalelang	Timor-Alor-Pantar	3Alor, 2Central	ä.ti.näl	nan		nan			
-185.0		abuitakalelangorthographic				atinal	nan		nan			
-185.0	scabies	abui1241-takal	Abui-Takalelang	Timor-Alor-Pantar	3Alor, 2Central	ä.ti.'näl	nan		nan			
-186.0		abuitakalelangorthographic				palanra	nan		nan			
-186.0	tinea	abui1241-takal	Abui-Takalelang	Timor-Alor-Pantar	3Alor, 2Central	pä.lä.rä	nan		nan			
-187.0		abuitakalelangorthographic				totatuk	nan		nan			
-187.0	feverish	abui1241-takal	Abui-Takalelang	Timor-Alor-Pantar	3Alor, 2Central	tɔ.tä.tuk	nan		nan			
-189.0		abuitakalelangorthographic				pasing	nan		nan			
-189.0	cold; influenza	abui1241-takal	Abui-Takalelang	Timor-Alor-Pantar	3Alor, 2Central	pä.'siŋ	could be nasalized		nan			
-190.0		abuitakalelangorthographic				ama	nan		nan			
-190.0	person	abui1241-takal	Abui-Takalelang	Timor-Alor-Pantar	3Alor, 2Central	ä.'mä	nan		nan			
-191.0		abuitakalelangorthographic				ane	nan		nan			
-191.0	name	abui1241-takal	Abui-Takalelang	Timor-Alor-Pantar	3Alor, 2Central	ä.'ne̞	nan		nan			
-192.0		abuitakalelangorthographic				moku	nan		nan			
-192.0		abuitakalelangorthographic				wil	nan		nan			
-192.0	child	abui1241-takal	Abui-Takalelang	Timor-Alor-Pantar	3Alor, 2Central	mo.'qu	nan		nan			
-192.0	child	abui1241-takal	Abui-Takalelang	Timor-Alor-Pantar	3Alor, 2Central	ʋil	nan		nan			
-193.0		abuitakalelangorthographic				neng	nan		nan			
-193.0	man	abui1241-takal	Abui-Takalelang	Timor-Alor-Pantar	3Alor, 2Central	ne̞äŋ	nan		nan			
-194.0		abuitakalelangorthographic				mayol	nan		nan			
-194.0	woman	abui1241-takal	Abui-Takalelang	Timor-Alor-Pantar	3Alor, 2Central	mä.'jɔl	nan		nan			
-195.0		abuitakalelangorthographic				teneng	nan		nan			
-195.0	husband	abui1241-takal	Abui-Takalelang	Timor-Alor-Pantar	3Alor, 2Central	te̞̞.ne̞äŋ	could be nasalized		nan			
-196.0		abuitakalelangorthographic				temayol	nan		nan			
-196.0	wife	abui1241-takal	Abui-Takalelang	Timor-Alor-Pantar	3Alor, 2Central	te̞̞.mä.'jɔl	nan		nan			
-197.0		abuitakalelangorthographic				nia	nan		nan			
-197.0	mother	abui1241-takal	Abui-Takalelang	Timor-Alor-Pantar	3Alor, 2Central	ni.'ä	nan		nan			
-198.0		abuitakalelangorthographic				maama	nan		nan			
-198.0	father	abui1241-takal	Abui-Takalelang	Timor-Alor-Pantar	3Alor, 2Central	mä:.'mä	nan		nan			
-199.0		abuitakalelangorthographic				naana	nan		nan			
-199.0	older sibling	abui1241-takal	Abui-Takalelang	Timor-Alor-Pantar	3Alor, 2Central	'nä:.nä	nan		nan			
-200.0		abuitakalelangorthographic				nenahaa	nan		nan			
-200.0	younger sibling	abui1241-takal	Abui-Takalelang	Timor-Alor-Pantar	3Alor, 2Central	'ne̞̞.nä.hä:	Not glottal stop. Certain long /a/		nan			
-201.0		abuitakalelangorthographic				hebel	nan		nan			
-201.0		abuitakalelangorthographic				hemaaring	nan		nan			
-201.0	bride price	abui1241-takal	Abui-Takalelang	Timor-Alor-Pantar	3Alor, 2Central	he̞.'mä:.riŋ	nan		nan			
-201.0	bride price	abui1241-takal	Abui-Takalelang	Timor-Alor-Pantar	3Alor, 2Central	he̞̞.be̞̞l	nan		nan			
-202.0		abuitakalelangorthographic				hotai	nan		nan			
-202.0	slave	abui1241-takal	Abui-Takalelang	Timor-Alor-Pantar	3Alor, 2Central	hɔ.täi	nan		nan			
-203.0		abuitakalelangorthographic				Nedo	nan		nan			
-203.0	1sg	abui1241-takal	Abui-Takalelang	Timor-Alor-Pantar	3Alor, 2Central	'ne̞̞.dɔ	nan		nan			
-204.0		abuitakalelangorthographic				edo	nan		nan			
-204.0	2sg (informal)	abui1241-takal	Abui-Takalelang	Timor-Alor-Pantar	3Alor, 2Central	'e̞̞.dɔ	nan		nan			
-205.0		abuitakalelangorthographic				edo	nan		nan			
-205.0	2sg (polite)	abui1241-takal	Abui-Takalelang	Timor-Alor-Pantar	3Alor, 2Central	'e̞̞.dɔ	nan		nan			
-206.0		abuitakalelangorthographic				hedi	nan		nan			
-206.0		abuitakalelangorthographic				hedo	nan		nan			
-206.0	3sg	abui1241-takal	Abui-Takalelang	Timor-Alor-Pantar	3Alor, 2Central	'he̞̞.di	nan		nan			
-206.0	3sg	abui1241-takal	Abui-Takalelang	Timor-Alor-Pantar	3Alor, 2Central	'he̞̞.dɔ	nan		nan			
-207.0		abuitakalelangorthographic				nido	nan		nan			
-207.0	1pl excl	abui1241-takal	Abui-Takalelang	Timor-Alor-Pantar	3Alor, 2Central	'ni.dɔ	nan		nan			
-208.0		abuitakalelangorthographic				pido	nan		nan			
-208.0	1pl incl	abui1241-takal	Abui-Takalelang	Timor-Alor-Pantar	3Alor, 2Central	'pi.dɔ	nan		nan			
-209.0		abuitakalelangorthographic				rido	nan		nan			
-209.0	2pl	abui1241-takal	Abui-Takalelang	Timor-Alor-Pantar	3Alor, 2Central	'ri.dɔ	nan		nan			
-210.0		abuitakalelangorthographic				hel loku	nan		nan			
-210.0	3pl	abui1241-takal	Abui-Takalelang	Timor-Alor-Pantar	3Alor, 2Central	he̞̞l lo.qu	nan		nan			
-211.0		abuitakalelangorthographic				naha	nan		nan			
-211.0	no; not	abui1241-takal	Abui-Takalelang	Timor-Alor-Pantar	3Alor, 2Central	nä.'hä	nan		nan			
-212.0		abuitakalelangorthographic				ya	nan		nan			
-212.0	and	abui1241-takal	Abui-Takalelang	Timor-Alor-Pantar	3Alor, 2Central	jä(:)	nan		nan			
-213.0		abuitakalelangorthographic				henir ba	nan		nan			
-213.0		abuitakalelangorthographic				tewir ba	nan		nan			
-213.0	because	abui1241-takal	Abui-Takalelang	Timor-Alor-Pantar	3Alor, 2Central	he̞̞.nir bä	nan		nan			
-213.0	because	abui1241-takal	Abui-Takalelang	Timor-Alor-Pantar	3Alor, 2Central	te̞.ʋir bä	nan		nan			
-214.0		abuitakalelangorthographic				mai	nan		nan			
-214.0	if	abui1241-takal	Abui-Takalelang	Timor-Alor-Pantar	3Alor, 2Central	mɞɪ	nan		nan			
-215.0		abuitakalelangorthographic				-fal	nan		nan			
-215.0	with	abui1241-takal	Abui-Takalelang	Timor-Alor-Pantar	3Alor, 2Central	fäl	nan		nan			
-216.0		abuitakalelangorthographic				nala	nan		nan			
-216.0	what?	abui1241-takal	Abui-Takalelang	Timor-Alor-Pantar	3Alor, 2Central	nä.lä	nan		nan			
-217.0		abuitakalelangorthographic				maa	nan		nan			
-217.0	who?	abui1241-takal	Abui-Takalelang	Timor-Alor-Pantar	3Alor, 2Central	mä:	nan		nan			
-218.0		abuitakalelangorthographic				atemia	nan		nan			
-218.0		abuitakalelangorthographic				atenia	nan		nan			
-218.0		abuitakalelangorthographic				atenia	nan		nan			
-218.0		abuitakalelangorthographic				temia	nan		nan			
-218.0	where?	abui1241-takal	Abui-Takalelang	Timor-Alor-Pantar	3Alor, 2Central	'te̞.mjä	nan		nan			
-218.0	where?	abui1241-takal	Abui-Takalelang	Timor-Alor-Pantar	3Alor, 2Central	ä.'te̞.mjä	nan		nan			
-218.0	where?	abui1241-takal	Abui-Takalelang	Timor-Alor-Pantar	3Alor, 2Central	ä.'te̞.ɲä	nan		nan			
-218.0	where?	abui1241-takal	Abui-Takalelang	Timor-Alor-Pantar	3Alor, 2Central	ä.'te̞.ɲä	nan		nan			
-219.0		abuitakalelangorthographic				teinaa	nan		nan			
-219.0	when?	abui1241-takal	Abui-Takalelang	Timor-Alor-Pantar	3Alor, 2Central	te̞i.'nä:	no glottal		nan			
-220.0		abuitakalelangorthographic				tewiri	nan		nan			
-220.0	why?	abui1241-takal	Abui-Takalelang	Timor-Alor-Pantar	3Alor, 2Central	te̞̞.'ʋi.ri	no glottal		nan			
-221.0		abuitakalelangorthographic				ieng	nan		nan			
-221.0	how much; how many?	abui1241-takal	Abui-Takalelang	Timor-Alor-Pantar	3Alor, 2Central	je̞äŋ	could be nasalized. no glottal		nan			
-222.0		abuitakalelangorthographic				tewir ba	nan		nan			
-222.0	how?	abui1241-takal	Abui-Takalelang	Timor-Alor-Pantar	3Alor, 2Central	te̞.'ʋir.bä	nan		nan			
-223.0		abuitakalelangorthographic				do	nan		nan			
-223.0	this	abui1241-takal	Abui-Takalelang	Timor-Alor-Pantar	3Alor, 2Central	dɔ	nan		nan			
-224.0		abuitakalelangorthographic				iti nuu	nan		nan			
-224.0		abuitakalelangorthographic				iti to	nan		nan			
-224.0		abuitakalelangorthographic				oro nuu	nan		nan			
-224.0	that	abui1241-takal	Abui-Takalelang	Timor-Alor-Pantar	3Alor, 2Central	('i.ti) nu:	nan		nan			
-224.0	that	abui1241-takal	Abui-Takalelang	Timor-Alor-Pantar	3Alor, 2Central	('i.ti) tɔ	nan		nan			
-224.0	that	abui1241-takal	Abui-Takalelang	Timor-Alor-Pantar	3Alor, 2Central	ɔ.'rɔ nu:	nan		nan			
-225.0		abuitakalelangorthographic				mia	nan		nan			
-225.0	at	abui1241-takal	Abui-Takalelang	Timor-Alor-Pantar	3Alor, 2Central	miä	Use positional verb 'mia'		nan			
-226.0		abuitakalelangorthographic				hoomi	nan		nan			
-226.0	in; inside	abui1241-takal	Abui-Takalelang	Timor-Alor-Pantar	3Alor, 2Central	ho:.mi	nan		nan			
-227.0		abuitakalelangorthographic				iti do	nan		nan			
-227.0	here	abui1241-takal	Abui-Takalelang	Timor-Alor-Pantar	3Alor, 2Central	('i.ti) dɔ	nan		nan			
-228.0		abuitakalelangorthographic				oro nu	nan		nan			
-228.0	there	abui1241-takal	Abui-Takalelang	Timor-Alor-Pantar	3Alor, 2Central	ɔ.'rɔ nu:	nan		nan			
-229.0		abuitakalelangorthographic				hetaha	nan		nan			
-229.0	above	abui1241-takal	Abui-Takalelang	Timor-Alor-Pantar	3Alor, 2Central	he̞̞.'tä.hä	nan		nan			
-230.0		abuitakalelangorthographic				hewoo mia	nan		nan			
-230.0	below	abui1241-takal	Abui-Takalelang	Timor-Alor-Pantar	3Alor, 2Central	he̞̞.'ʋɔ miä	nan		nan			
-231.0		abuitakalelangorthographic				bikil	nan		nan			
-231.0	left (side)	abui1241-takal	Abui-Takalelang	Timor-Alor-Pantar	3Alor, 2Central	bi.'kʰil	/k/ not /q/, probably because followed by /i/		nan			
-232.0		abuitakalelangorthographic				tei kang	nan		nan			
-232.0	right (side)	abui1241-takal	Abui-Takalelang	Timor-Alor-Pantar	3Alor, 2Central	te̞i käŋ	nan		nan			
-233.0		abuitakalelangorthographic				kabei wala	nan		nan			
-233.0	a few	abui1241-takal	Abui-Takalelang	Timor-Alor-Pantar	3Alor, 2Central	kä.be̞i wä.'lä	nan		nan			
-234.0		abuitakalelangorthographic				tafuda	nan		nan			
-234.0	all	abui1241-takal	Abui-Takalelang	Timor-Alor-Pantar	3Alor, 2Central	tä.fu.'dä	nan		nan			
-235.0		abuitakalelangorthographic				faaring	nan		nan			
-235.0	many	abui1241-takal	Abui-Takalelang	Timor-Alor-Pantar	3Alor, 2Central	fä:.'riŋ	could be nasalized		nan			
-236.0		abuitakalelangorthographic				kaai fe	nan		nan			
-236.0	animal	abui1241-takal	Abui-Takalelang	Timor-Alor-Pantar	3Alor, 2Central	kä:i fe̞̞	nan		nan			
-237.0		abuitakalelangorthographic				nala ba lia loku	nan		nan			
-238.0		abuitakalelangorthographic				kaai	nan		nan			
-238.0	dog	abui1241-takal	Abui-Takalelang	Timor-Alor-Pantar	3Alor, 2Central	kä:i	nan		nan			
-239.0		abuitakalelangorthographic				fe	nan		nan			
-239.0	pig	abui1241-takal	Abui-Takalelang	Timor-Alor-Pantar	3Alor, 2Central	fe̞̞	nan		nan			
-240.0		abuitakalelangorthographic				ruwol	nan		nan			
-240.0	chicken	abui1241-takal	Abui-Takalelang	Timor-Alor-Pantar	3Alor, 2Central	ru.'wcl	nan		nan			
-241.0		abuitakalelangorthographic				rui	nan		nan			
-241.0	rat	abui1241-takal	Abui-Takalelang	Timor-Alor-Pantar	3Alor, 2Central	rui	nan		nan			
-242.0		abuitakalelangorthographic				tekok	nan		nan			
-242.0	lizard	abui1241-takal	Abui-Takalelang	Timor-Alor-Pantar	3Alor, 2Central	te̞̞qɔq	nan		nan			
-242.0	lizard	abui1241-takal	Abui-Takalelang	Timor-Alor-Pantar	3Alor, 2Central	te̞̞qɔɁ	nan		nan			
-243.0		abuitakalelangorthographic				ayo	nan		nan			
-243.0	civet cat	abui1241-takal	Abui-Takalelang	Timor-Alor-Pantar	3Alor, 2Central	ä.'jc	nan		nan			
-244.0		abuitakalelangorthographic				ayut	nan		nan			
-244.0	deer	abui1241-takal	Abui-Takalelang	Timor-Alor-Pantar	3Alor, 2Central	ä.jut	nan		nan			
-245.0		abuitakalelangorthographic				yakora kora	nan		nan			
-245.0	frog	abui1241-takal	Abui-Takalelang	Timor-Alor-Pantar	3Alor, 2Central	jä.qc.'rä qc.'rä	nan		nan			
-246.0		abuitakalelangorthographic				marel	nan		nan			
-246.0	bat	abui1241-takal	Abui-Takalelang	Timor-Alor-Pantar	3Alor, 2Central	mä.'re̞l	nan		nan			
-247.0		abuitakalelangorthographic				awiring	nan		nan			
-247.0	flying fox; fruit bat	abui1241-takal	Abui-Takalelang	Timor-Alor-Pantar	3Alor, 2Central	ä.ʋi.riŋ	could be nasalized		nan			
-249.0		abuitakalelangorthographic				hawai	nan		nan			
-249.0	tail	abui1241-takal	Abui-Takalelang	Timor-Alor-Pantar	3Alor, 2Central	hä.'ʋäi	nan		nan			
-250.0		abuitakalelangorthographic				afu	nan		nan			
-250.0	fish	abui1241-takal	Abui-Takalelang	Timor-Alor-Pantar	3Alor, 2Central	ä.'fu	nan		nan			
-251.0		abuitakalelangorthographic				ku beeka	nan		nan			
-251.0	shark	abui1241-takal	Abui-Takalelang	Timor-Alor-Pantar	3Alor, 2Central	ku 'be̞ä.qä	nan		nan			
-252.0		abuitakalelangorthographic				suwai	nan		nan			
-252.0	whale	abui1241-takal	Abui-Takalelang	Timor-Alor-Pantar	3Alor, 2Central	su.'wɞi	nan		nan			
-253.0		abuitakalelangorthographic				ku beeka	nan		nan			
-253.0	dolphin	abui1241-takal	Abui-Takalelang	Timor-Alor-Pantar	3Alor, 2Central	ku 'be̞ä.qä	nan		nan			
-254.0		abuitakalelangorthographic				fahai	nan		nan			
-254.0	crocodile	abui1241-takal	Abui-Takalelang	Timor-Alor-Pantar	3Alor, 2Central	fä.häi	nan		nan			
-255.0		abuitakalelangorthographic				alesa	nan		nan			
-255.0	monitor lizard	abui1241-takal	Abui-Takalelang	Timor-Alor-Pantar	3Alor, 2Central	ä.le̞.'sä	nan		nan			
-256.0		abuitakalelangorthographic				fahai	nan		nan			
-256.0	starfish	abui1241-takal	Abui-Takalelang	Timor-Alor-Pantar	3Alor, 2Central	fä.'häi	nan		nan			
-257.0		abuitakalelangorthographic				yaikoi	nan		nan			
-257.0	turtle	abui1241-takal	Abui-Takalelang	Timor-Alor-Pantar	3Alor, 2Central	jɜɪ.'kɔi	strange diphtong		nan			
-258.0		abuitakalelangorthographic				yaikoi	nan		nan			
-258.0	turtle (saltwater)	abui1241-takal	Abui-Takalelang	Timor-Alor-Pantar	3Alor, 2Central	jɜɪ.'kɔi	nan		nan			
-259.0		abuitakalelangorthographic				kuya	nan		nan			
-259.0	bird	abui1241-takal	Abui-Takalelang	Timor-Alor-Pantar	3Alor, 2Central	'ku.jä	nan		nan			
-260.0		abuitakalelangorthographic				habakai	nan		nan			
-260.0	wing	abui1241-takal	Abui-Takalelang	Timor-Alor-Pantar	3Alor, 2Central	hä.'bä.qɑi	nan		nan			
-261.0		abuitakalelangorthographic				hebitei	nan		nan			
-261.0	claw	abui1241-takal	Abui-Takalelang	Timor-Alor-Pantar	3Alor, 2Central	he̞.bi.te̞̞i	nan		nan			
-262.0		abuitakalelangorthographic				heamur	nan		nan			
-262.0	feather	abui1241-takal	Abui-Takalelang	Timor-Alor-Pantar	3Alor, 2Central	he̞̞.'Ɂäm.ur	nan		nan			
-263.0		abuitakalelangorthographic				hamuuk	nan		nan			
-263.0	horn	abui1241-takal	Abui-Takalelang	Timor-Alor-Pantar	3Alor, 2Central	hä.'mu:k	nan		nan			
-264.0		abuitakalelangorthographic				mon	nan		nan			
-264.0	snake	abui1241-takal	Abui-Takalelang	Timor-Alor-Pantar	3Alor, 2Central	mɔn	Maybe mo:n		nan			
-265.0		abuitakalelangorthographic				pei	nan		nan			
-265.0	scorpion	abui1241-takal	Abui-Takalelang	Timor-Alor-Pantar	3Alor, 2Central	pe̞i	nan		nan			
-266.0		abuitakalelangorthographic				bira	nan		nan			
-266.0	egg	abui1241-takal	Abui-Takalelang	Timor-Alor-Pantar	3Alor, 2Central	bi.'rä	nan		nan			
-267.0		abuitakalelangorthographic				kreng kilai	nan		nan			
-267.0	earthworm	abui1241-takal	Abui-Takalelang	Timor-Alor-Pantar	3Alor, 2Central	kre̞äŋ ki.läi	nan		nan			
-268.0		abuitakalelangorthographic				kupaak	nan		nan			
-268.0	butterfly	abui1241-takal	Abui-Takalelang	Timor-Alor-Pantar	3Alor, 2Central	ku.'pä:q	looks like a loan. No glottal stop		nan			
-269.0		abuitakalelangorthographic				fufai	nan		nan			
-269.0	fly (n.)	abui1241-takal	Abui-Takalelang	Timor-Alor-Pantar	3Alor, 2Central	fu.'fäi	nan		nan			
-270.0		abuitakalelangorthographic				kumal	nan		nan			
-270.0	mosquito	abui1241-takal	Abui-Takalelang	Timor-Alor-Pantar	3Alor, 2Central	ku.'mäl	nan		nan			
-271.0		abuitakalelangorthographic				fikei	nan		nan			
-271.0	ant	abui1241-takal	Abui-Takalelang	Timor-Alor-Pantar	3Alor, 2Central	fi.'ke̞i	nan		nan			
-272.0		abuitakalelangorthographic				tunui	nan		nan			
-272.0	grasshopper	abui1241-takal	Abui-Takalelang	Timor-Alor-Pantar	3Alor, 2Central	tu.nui	nan		nan			
-273.0		abuitakalelangorthographic				kameling	nan		nan			
-273.0	locust	abui1241-takal	Abui-Takalelang	Timor-Alor-Pantar	3Alor, 2Central	kä.'me̞.liŋ	could be nasalized		nan			
-274.0		abuitakalelangorthographic				faabil	nan		nan			
-274.0	spider	abui1241-takal	Abui-Takalelang	Timor-Alor-Pantar	3Alor, 2Central	fä:.bil	nan		nan			
-275.0		abuitakalelangorthographic				bike(e)ng	nan		nan			
-275.0	headlice	abui1241-takal	Abui-Takalelang	Timor-Alor-Pantar	3Alor, 2Central	bi.'ke̞äŋ	nan		nan			
-276.0		abuitakalelangorthographic				bike(e)ng tulung	nan		nan			
-276.0	louse eggs	abui1241-takal	Abui-Takalelang	Timor-Alor-Pantar	3Alor, 2Central	bi.'ke̞äŋ tu.luŋ	nan		nan			
-277.0		abuitakalelangorthographic				bike(e)ng hea	nan		nan			
-277.0	mother louse	abui1241-takal	Abui-Takalelang	Timor-Alor-Pantar	3Alor, 2Central	bike̞(e̞)ŋ he̞̞ä	nan		nan			
-278.0		abuitakalelangorthographic				kaai hetukota	nan		nan			
-278.0		abuitakalelangorthographic				kaai rumol	nan		nan			
-278.0	flea	abui1241-takal	Abui-Takalelang	Timor-Alor-Pantar	3Alor, 2Central	kä:i he̞.tu.’kwɔ.tä	nan		nan			
-278.0	flea	abui1241-takal	Abui-Takalelang	Timor-Alor-Pantar	3Alor, 2Central	kä:i rɘ.’mɔl	nan		nan			
-280.0		abuitakalelangorthographic				tame(e)ki	nan		nan			
-280.0	bedbug	abui1241-takal	Abui-Takalelang	Timor-Alor-Pantar	3Alor, 2Central	tä.me̞ä.ki	nan		nan			
-281.0		abuitakalelangorthographic				foka	nan		nan			
-281.0	big	abui1241-takal	Abui-Takalelang	Timor-Alor-Pantar	3Alor, 2Central	fo.'qä	nan		nan			
-282.0		abuitakalelangorthographic				kiding	nan		nan			
-282.0	small	abui1241-takal	Abui-Takalelang	Timor-Alor-Pantar	3Alor, 2Central	ki.'diŋ	nan		nan			
-283.0		abuitakalelangorthographic				kalieta	nan		nan			
-283.0		abuitakalelangorthographic				makila	nan		nan			
-283.0	old; worn (house)	abui1241-takal	Abui-Takalelang	Timor-Alor-Pantar	3Alor, 2Central	'mä.qi.lä	sounds like a /q/ in initial position. Kalieta fala/ fala namana		nan			
-283.0	old; worn (house)	abui1241-takal	Abui-Takalelang	Timor-Alor-Pantar	3Alor, 2Central	kälie̞tä	sounds like a /q/ in initial position. Kalieta fala/ fala namana		nan			
-284.0		abuitakalelangorthographic				tifa	nan		nan			
-284.0	new (house)	abui1241-takal	Abui-Takalelang	Timor-Alor-Pantar	3Alor, 2Central	'tɪ.fä	fala tifa		nan			
-285.0		abuitakalelangorthographic				kalieta	nan		nan			
-285.0	old (people)	abui1241-takal	Abui-Takalelang	Timor-Alor-Pantar	3Alor, 2Central	kälie̞tä	ama kalieta		nan			
-286.0		abuitakalelangorthographic				Maayik (F.)	nan		nan			
-286.0		abuitakalelangorthographic				abet (M.)	nan		nan			
-286.0	young (people)	abui1241-takal	Abui-Takalelang	Timor-Alor-Pantar	3Alor, 2Central	'mä:.jɪk	nan		nan			
-286.0	young (people)	abui1241-takal	Abui-Takalelang	Timor-Alor-Pantar	3Alor, 2Central	'ä.be̞t	nan		nan			
-287.0		abuitakalelangorthographic				kadaking	nan		nan			
-287.0	lazy	abui1241-takal	Abui-Takalelang	Timor-Alor-Pantar	3Alor, 2Central	kä.dä.'kiŋ	nan		nan			
-288.0		abuitakalelangorthographic				lila	nan		nan			
-288.0	hot	abui1241-takal	Abui-Takalelang	Timor-Alor-Pantar	3Alor, 2Central	li.'lä	nan		nan			
-289.0		abuitakalelangorthographic				palata	nan		nan			
-289.0	cold	abui1241-takal	Abui-Takalelang	Timor-Alor-Pantar	3Alor, 2Central	pä.'lä.tä	nan		nan			
-290.0		abuitakalelangorthographic				kaang	nan		nan			
-290.0	good	abui1241-takal	Abui-Takalelang	Timor-Alor-Pantar	3Alor, 2Central	kä:ŋ	nan		nan			
-291.0		abuitakalelangorthographic				mei beeka	nan		nan			
-291.0	bad	abui1241-takal	Abui-Takalelang	Timor-Alor-Pantar	3Alor, 2Central	'me̞.i 'be̞ä.qä	nan		nan			
-292.0		abuitakalelangorthographic				hemidi	nan		nan			
-292.0	full	abui1241-takal	Abui-Takalelang	Timor-Alor-Pantar	3Alor, 2Central	he̞.mi.'di	nan		nan			
-293.0		abuitakalelangorthographic				taka	nan		nan			
-293.0	empty	abui1241-takal	Abui-Takalelang	Timor-Alor-Pantar	3Alor, 2Central	tä.qä	nan		nan			
-294.0		abuitakalelangorthographic				pe(e)ka	nan		nan			
-294.0	near	abui1241-takal	Abui-Takalelang	Timor-Alor-Pantar	3Alor, 2Central	'pe̞ä.qä	nan		nan			
-295.0		abuitakalelangorthographic				buoka	nan		nan			
-295.0	far	abui1241-takal	Abui-Takalelang	Timor-Alor-Pantar	3Alor, 2Central	buo.'qä	nan		nan			
-296.0		abuitakalelangorthographic				yooka	nan		nan			
-296.0	wet	abui1241-takal	Abui-Takalelang	Timor-Alor-Pantar	3Alor, 2Central	jo:.qä	nan		nan			
-297.0		abuitakalelangorthographic				takata	nan		nan			
-297.0	dry	abui1241-takal	Abui-Takalelang	Timor-Alor-Pantar	3Alor, 2Central	tä.kä.'tä	nan		nan			
-298.0		abuitakalelangorthographic				teke	nan		nan			
-298.0		abuitakalelangorthographic				teki	nan		nan			
-298.0	dry in sun	abui1241-takal	Abui-Takalelang	Timor-Alor-Pantar	3Alor, 2Central	te̞ä.'qe̞	Said both i & e		nan			
-298.0	dry in sun	abui1241-takal	Abui-Takalelang	Timor-Alor-Pantar	3Alor, 2Central	te̞ä.'qi	Said both i & e		nan			
-299.0		abuitakalelangorthographic				lohu	nan		nan			
-299.0	long	abui1241-takal	Abui-Takalelang	Timor-Alor-Pantar	3Alor, 2Central	lɔ.'hu	nan		nan			
-300.0		abuitakalelangorthographic				daliela	nan		nan			
-300.0	tall	abui1241-takal	Abui-Takalelang	Timor-Alor-Pantar	3Alor, 2Central	'dä.lie̞.lä	nan		nan			
-301.0		abuitakalelangorthographic				Bui	nan		nan			
-301.0	short	abui1241-takal	Abui-Takalelang	Timor-Alor-Pantar	3Alor, 2Central	bui	nan		nan			
-302.0		abuitakalelangorthographic				bui	nan		nan			
-302.0	short (people)	abui1241-takal	Abui-Takalelang	Timor-Alor-Pantar	3Alor, 2Central	bui	nan		nan			
-303.0		abuitakalelangorthographic				foli	nan		nan			
-303.0	thin (non-human)	abui1241-takal	Abui-Takalelang	Timor-Alor-Pantar	3Alor, 2Central	fɔ.'li	nan		nan			
-304.0		abuitakalelangorthographic				aka be(ka)	nan		nan			
-304.0		abuitakalelangorthographic				takata	nan		nan			
-304.0	skinny (human)	abui1241-takal	Abui-Takalelang	Timor-Alor-Pantar	3Alor, 2Central	ä.qä pe̞ä.qä tä.kä.'tä	nan		nan			
-305.0		abuitakalelangorthographic				tapati	nan		nan			
-305.0	thick	abui1241-takal	Abui-Takalelang	Timor-Alor-Pantar	3Alor, 2Central	tä.pä.'ti	Could be a loan		nan			
-306.0		abuitakalelangorthographic				kupil	nan		nan			
-306.0	round	abui1241-takal	Abui-Takalelang	Timor-Alor-Pantar	3Alor, 2Central	ku.pil	nan		nan			
-307.0		abuitakalelangorthographic				akun	nan		nan			
-307.0	dark	abui1241-takal	Abui-Takalelang	Timor-Alor-Pantar	3Alor, 2Central	ä.'qun	nan		nan			
-308.0		abuitakalelangorthographic				falaaka	nan		nan			
-308.0	light	abui1241-takal	Abui-Takalelang	Timor-Alor-Pantar	3Alor, 2Central	fä.'lä:.qä	nan		nan			
-309.0		abuitakalelangorthographic				dakun	nan		nan			
-309.0	dirty	abui1241-takal	Abui-Takalelang	Timor-Alor-Pantar	3Alor, 2Central	dä.'qun	nan		nan			
-310.0		abuitakalelangorthographic				sani	nan		nan			
-310.0	clean	abui1241-takal	Abui-Takalelang	Timor-Alor-Pantar	3Alor, 2Central	sä.'ni	nan		nan			
-311.0		abuitakalelangorthographic				bula	nan		nan			
-311.0	sharp	abui1241-takal	Abui-Takalelang	Timor-Alor-Pantar	3Alor, 2Central	bu.'lä	nan		nan			
-312.0		abuitakalelangorthographic				topa	nan		nan			
-312.0	blunt; dull	abui1241-takal	Abui-Takalelang	Timor-Alor-Pantar	3Alor, 2Central	tɔ.'pä	Could be a loan		nan			
-313.0		abuitakalelangorthographic				tihai	nan		nan			
-313.0	heavy	abui1241-takal	Abui-Takalelang	Timor-Alor-Pantar	3Alor, 2Central	ti.'häi	nan		nan			
-314.0		abuitakalelangorthographic				sierak	nan		nan			
-314.0	light (weight)	abui1241-takal	Abui-Takalelang	Timor-Alor-Pantar	3Alor, 2Central	sie̞.räk	nan		nan			
-315.0		abuitakalelangorthographic				mulang	nan		nan			
-315.0	straight	abui1241-takal	Abui-Takalelang	Timor-Alor-Pantar	3Alor, 2Central	mu.'läŋ	nan		nan			
-316.0		abuitakalelangorthographic				tilesing	nan		nan			
-316.0	wide	abui1241-takal	Abui-Takalelang	Timor-Alor-Pantar	3Alor, 2Central	ti.'le̞.siŋ	nan		nan			
-317.0		abuitakalelangorthographic				karia	nan		nan			
-317.0	narrow	abui1241-takal	Abui-Takalelang	Timor-Alor-Pantar	3Alor, 2Central	kä.'rjä	nan		nan			
-318.0		abuitakalelangorthographic				rofi	nan		nan			
-318.0	correct	abui1241-takal	Abui-Takalelang	Timor-Alor-Pantar	3Alor, 2Central	rɔ.'fi	nan		nan			
-319.0		abuitakalelangorthographic				rofi naha	nan		nan			
-319.0	wrong	abui1241-takal	Abui-Takalelang	Timor-Alor-Pantar	3Alor, 2Central	rɔ.'fi 'nä.hä	nan		nan			
-320.0		abuitakalelangorthographic				sanri	nan		nan			
-320.0	ripe	abui1241-takal	Abui-Takalelang	Timor-Alor-Pantar	3Alor, 2Central	sän.'ri	unreleased		nan			
-321.0		abuitakalelangorthographic				hamuni	nan		nan			
-321.0	rotten	abui1241-takal	Abui-Takalelang	Timor-Alor-Pantar	3Alor, 2Central	hä.mu.'ni	upi hamuni		nan			
-322.0		abuitakalelangorthographic				maakal	nan		nan			
-322.0	bitter	abui1241-takal	Abui-Takalelang	Timor-Alor-Pantar	3Alor, 2Central	mä:.'qäl	nan		nan			
-323.0		abuitakalelangorthographic				a)ng	nan		nan			
-323.0		abuitakalelangorthographic				ralo(o	nan		nan			
-323.0	sweet	abui1241-takal	Abui-Takalelang	Timor-Alor-Pantar	3Alor, 2Central	rä.'lɔ.äŋ	Could be superscript /a/		nan			
-324.0		abuitakalelangorthographic				alosing	nan		nan			
-324.0	sour	abui1241-takal	Abui-Takalelang	Timor-Alor-Pantar	3Alor, 2Central	ä.lɔ.'siŋ	nan		nan			
-325.0		abuitakalelangorthographic				maakal	nan		nan			
-325.0	salty	abui1241-takal	Abui-Takalelang	Timor-Alor-Pantar	3Alor, 2Central	mä:.'qäl	nan		nan			
-326.0		abuitakalelangorthographic				fui hieng, fui taluola	nan		nan			
-326.0	flat	abui1241-takal	Abui-Takalelang	Timor-Alor-Pantar	3Alor, 2Central	fui 'hje̞ŋ, fui täl.wɔ.lä	nan		nan			
-327.0		abuitakalelangorthographic				rula	nan		nan			
-327.0	smooth	abui1241-takal	Abui-Takalelang	Timor-Alor-Pantar	3Alor, 2Central	ru.'lä	nan		nan			
-328.0		abuitakalelangorthographic				taroku naha	nan		nan			
-328.0	rough	abui1241-takal	Abui-Takalelang	Timor-Alor-Pantar	3Alor, 2Central	tä.'ro.qu nähä	nan		nan			
-329.0		abuitakalelangorthographic				akan	nan		nan			
-329.0	black	abui1241-takal	Abui-Takalelang	Timor-Alor-Pantar	3Alor, 2Central	ä.'qän	nan		nan			
-330.0		abuitakalelangorthographic				kuli	nan		nan			
-330.0	white	abui1241-takal	Abui-Takalelang	Timor-Alor-Pantar	3Alor, 2Central	ku.'li	nan		nan			
-331.0		abuitakalelangorthographic				kika	nan		nan			
-331.0	red	abui1241-takal	Abui-Takalelang	Timor-Alor-Pantar	3Alor, 2Central	'ki.kä	/k/ not /q/		nan			
-332.0		abuitakalelangorthographic				walangai	nan		nan			
-332.0	green	abui1241-takal	Abui-Takalelang	Timor-Alor-Pantar	3Alor, 2Central	wä.lä.'ŋäi	nan		nan			
-333.0		abuitakalelangorthographic				walangai	nan		nan			
-333.0	blue	abui1241-takal	Abui-Takalelang	Timor-Alor-Pantar	3Alor, 2Central	wä.lä.ŋɐi	nan		nan			
-334.0		abuitakalelangorthographic				adet san	nan		nan			
-334.0	yellow	abui1241-takal	Abui-Takalelang	Timor-Alor-Pantar	3Alor, 2Central	ä.de̞t 'sän	nan		nan			
-335.0		abuitakalelangorthographic				tarik	nan		nan			
-335.0	sick; painful	abui1241-takal	Abui-Takalelang	Timor-Alor-Pantar	3Alor, 2Central	tä.'rik	nan		nan			
-336.0		abuitakalelangorthographic				tamielai	nan		nan			
-336.0	shy; ashamed	abui1241-takal	Abui-Takalelang	Timor-Alor-Pantar	3Alor, 2Central	tä.mje̞.'lɐi	nan		nan			
-337.0		abuitakalelangorthographic				terekna	nan		nan			
-337.0	thirsty	abui1241-takal	Abui-Takalelang	Timor-Alor-Pantar	3Alor, 2Central	te̞.'re̞k.nä	nan		nan			
-338.0		abuitakalelangorthographic				marai	nan		nan			
-338.0	hungry	abui1241-takal	Abui-Takalelang	Timor-Alor-Pantar	3Alor, 2Central	mä.'räi	nan		nan			
-339.0		abuitakalelangorthographic				akuta	nan		nan			
-339.0	blind	abui1241-takal	Abui-Takalelang	Timor-Alor-Pantar	3Alor, 2Central	ä.qu.'tä	nan		nan			
-340.0		abuitakalelangorthographic				hawei beeka	nan		nan			
-340.0	deaf	abui1241-takal	Abui-Takalelang	Timor-Alor-Pantar	3Alor, 2Central	hä.'ʋe̞i 'be̞ä.qä	nan		nan			
-341.0		abuitakalelangorthographic				mielang	nan		nan			
-341.0	scared	abui1241-takal	Abui-Takalelang	Timor-Alor-Pantar	3Alor, 2Central	'mje̞.lã	nan		nan			
-341.0	scared	abui1241-takal	Abui-Takalelang	Timor-Alor-Pantar	3Alor, 2Central	'mje̞.läŋ	nan		nan			
-342.0		abuitakalelangorthographic				hebai	nan		nan			
-342.0	angry	abui1241-takal	Abui-Takalelang	Timor-Alor-Pantar	3Alor, 2Central	he:.'bäi	nan		nan			
-343.0		abuitakalelangorthographic				hien	nan		nan			
-343.0	to see	abui1241-takal	Abui-Takalelang	Timor-Alor-Pantar	3Alor, 2Central	hje̞n	to look at' hewahai /he.wä.'häi/		nan			
-344.0		abuitakalelangorthographic				hefaaling	nan		nan			
-344.0	to hear	abui1241-takal	Abui-Takalelang	Timor-Alor-Pantar	3Alor, 2Central	he̞.'fä:.liŋ	nan		nan			
-345.0		abuitakalelangorthographic				hamunang	nan		nan			
-345.0	to smell	abui1241-takal	Abui-Takalelang	Timor-Alor-Pantar	3Alor, 2Central	hä.'mu.näŋ	nan		nan			
-346.0		abuitakalelangorthographic				tompang	nan		nan			
-346.0	to think	abui1241-takal	Abui-Takalelang	Timor-Alor-Pantar	3Alor, 2Central	tɔm.'pã	 'we think' (to-: 1PL)		nan			
-346.0	to think	abui1241-takal	Abui-Takalelang	Timor-Alor-Pantar	3Alor, 2Central	tɔm.'päŋ	 'we think' (to-: 1PL)		nan			
-347.0		abuitakalelangorthographic				hieng laka	nan		nan			
-347.0	to know	abui1241-takal	Abui-Takalelang	Timor-Alor-Pantar	3Alor, 2Central	'hi.e̞ŋ lä.qä	nan		nan			
-348.0		abuitakalelangorthographic				tanga	nan		nan			
-348.0	to say	abui1241-takal	Abui-Takalelang	Timor-Alor-Pantar	3Alor, 2Central	tä.'ŋä	nan		nan			
-349.0		abuitakalelangorthographic				ananra	nan		nan			
-349.0	to speak	abui1241-takal	Abui-Takalelang	Timor-Alor-Pantar	3Alor, 2Central	ä.'nän.rä	nan		nan			
-350.0		abuitakalelangorthographic				haamoi	nan		nan			
-350.0	voice	abui1241-takal	Abui-Takalelang	Timor-Alor-Pantar	3Alor, 2Central	hä:.'mɔi	nan		nan			
-351.0		abuitakalelangorthographic				nala tanga	nan		nan			
-351.0	language	abui1241-takal	Abui-Takalelang	Timor-Alor-Pantar	3Alor, 2Central	nä.lä tä.'ŋä	nan		nan			
-352.0		abuitakalelangorthographic				kabei taa	nan		nan			
-352.0	to lie down	abui1241-takal	Abui-Takalelang	Timor-Alor-Pantar	3Alor, 2Central	kä.be̞i tä:	The k sounds quite /q/ despite being in initial position (especially in the second uterance)		nan			
-353.0		abuitakalelangorthographic				tadei	nan		nan			
-353.0	to sleep	abui1241-takal	Abui-Takalelang	Timor-Alor-Pantar	3Alor, 2Central	tä.de̞i	sleep (PFV). Sleep: taa		nan			
-354.0		abuitakalelangorthographic				daruida	nan		nan			
-354.0	to wake up	abui1241-takal	Abui-Takalelang	Timor-Alor-Pantar	3Alor, 2Central	dä.'rui.dä	nan		nan			
-355.0		abuitakalelangorthographic				ming haruida	nan		nan			
-355.0	to wake someone up	abui1241-takal	Abui-Takalelang	Timor-Alor-Pantar	3Alor, 2Central	miŋ hä.'rui.dä	There is also another verb: hateina which is used for causing someone to wake-up but not necessarily getting up.		nan			
-356.0		abuitakalelangorthographic				tawel	nan		nan			
-356.0	to bathe	abui1241-takal	Abui-Takalelang	Timor-Alor-Pantar	3Alor, 2Central	tä.'ʋe̞l	nan		nan			
-357.0		abuitakalelangorthographic				di hawel	nan		nan			
-357.0	to bathe (a child)	abui1241-takal	Abui-Takalelang	Timor-Alor-Pantar	3Alor, 2Central	di hä.ʋe̞l	The root for both words is -wel. Argument marking determines the Agent and patient .di nawel 'he showers me'		nan			
-358.0		abuitakalelangorthographic				miti	nan		nan			
-358.0	to sit	abui1241-takal	Abui-Takalelang	Timor-Alor-Pantar	3Alor, 2Central	mi.'ti	nan		nan			
-359.0		abuitakalelangorthographic				natea	nan		nan			
-359.0	to stand	abui1241-takal	Abui-Takalelang	Timor-Alor-Pantar	3Alor, 2Central	nä.te̞ä	nan		nan			
-360.0		abuitakalelangorthographic				tetoku helaak	nan		nan			
-360.0	to walk	abui1241-takal	Abui-Takalelang	Timor-Alor-Pantar	3Alor, 2Central	te̞.tɔ.'ku he̞.'lä:k	we walk' (te-toku: 1PL.INAL-foot)		nan			
-361.0		abuitakalelangorthographic				firai	nan		nan			
-361.0	to run	abui1241-takal	Abui-Takalelang	Timor-Alor-Pantar	3Alor, 2Central	fɪ̈.räi	There is much variation in the /ɪ̈/, ranging from /i,ɪ̈,ɪ,ʊ/		nan			
-362.0		abuitakalelangorthographic				laake	nan		nan			
-362.0	to go	abui1241-takal	Abui-Takalelang	Timor-Alor-Pantar	3Alor, 2Central	'lä:kɪ	nan		nan			
-363.0		abuitakalelangorthographic				ayong	nan		nan			
-363.0	to swim	abui1241-takal	Abui-Takalelang	Timor-Alor-Pantar	3Alor, 2Central	ä.'jɔŋ	Could be nasalized		nan			
-364.0		abuitakalelangorthographic				lia	nan		nan			
-364.0	to fly	abui1241-takal	Abui-Takalelang	Timor-Alor-Pantar	3Alor, 2Central	li.'jä	nan		nan			
-365.0		abuitakalelangorthographic				hayei	nan		nan			
-365.0	to fall (from above)	abui1241-takal	Abui-Takalelang	Timor-Alor-Pantar	3Alor, 2Central	hä.'je̞i	Only refers to something falling from up.		nan			
-366.0		abuitakalelangorthographic				dietakok	nan		nan			
-366.0	to fall over	abui1241-takal	Abui-Takalelang	Timor-Alor-Pantar	3Alor, 2Central	di.e̞.tä.'qɔq	tumbang? Collapse. Fall over: dakuoili		nan			
-367.0		abuitakalelangorthographic				mi ong hayei	nan		nan			
-367.0	to drop	abui1241-takal	Abui-Takalelang	Timor-Alor-Pantar	3Alor, 2Central	mi ɔŋ hä.'je̞i	nan		nan			
-368.0		abuitakalelangorthographic				buuk	nan		nan			
-368.0	to drink	abui1241-takal	Abui-Takalelang	Timor-Alor-Pantar	3Alor, 2Central	bu:q	nan		nan			
-369.0		abuitakalelangorthographic				nala ne	nan		nan			
-369.0	to eat	abui1241-takal	Abui-Takalelang	Timor-Alor-Pantar	3Alor, 2Central	nä.lä 'ne̞	lit. what eat		nan			
-370.0		abuitakalelangorthographic				maal	nan		nan			
-370.0	to cook	abui1241-takal	Abui-Takalelang	Timor-Alor-Pantar	3Alor, 2Central	mä:l	nan		nan			
-371.0		abuitakalelangorthographic				luok	nan		nan			
-371.0	to wash	abui1241-takal	Abui-Takalelang	Timor-Alor-Pantar	3Alor, 2Central	lu.'ɔq	nan		nan			
-372.0		abuitakalelangorthographic				kapu(k)	nan		nan			
-372.0	to sew	abui1241-takal	Abui-Takalelang	Timor-Alor-Pantar	3Alor, 2Central	kä.pu	nan		nan			
-373.0		abuitakalelangorthographic				roa	nan		nan			
-373.0	to live; be alive; living	abui1241-takal	Abui-Takalelang	Timor-Alor-Pantar	3Alor, 2Central	ro.'a	nan		nan			
-374.0		abuitakalelangorthographic				ahel	nan		nan			
-374.0	to breathe	abui1241-takal	Abui-Takalelang	Timor-Alor-Pantar	3Alor, 2Central	ä.'he̞l	nan		nan			
-375.0		abuitakalelangorthographic				karieng	nan		nan			
-375.0	to work	abui1241-takal	Abui-Takalelang	Timor-Alor-Pantar	3Alor, 2Central	kär.je̞äŋ	could be nasalized		nan			
-376.0		abuitakalelangorthographic				mong	nan		nan			
-376.0	to die	abui1241-takal	Abui-Takalelang	Timor-Alor-Pantar	3Alor, 2Central	mɔŋ	nan		nan			
-377.0		abuitakalelangorthographic				mihel	nan		nan			
-377.0	to give	abui1241-takal	Abui-Takalelang	Timor-Alor-Pantar	3Alor, 2Central	mi.'he̞l	nan		nan			
-378.0		abuitakalelangorthographic				ming luk	nan		nan			
-378.0	to wipe	abui1241-takal	Abui-Takalelang	Timor-Alor-Pantar	3Alor, 2Central	miŋ luq	nan		nan			
-379.0		abuitakalelangorthographic				me	nan		nan			
-379.0	to come	abui1241-takal	Abui-Takalelang	Timor-Alor-Pantar	3Alor, 2Central	me̞	nan		nan			
-380.0		abuitakalelangorthographic				talal	nan		nan			
-380.0	to laugh	abui1241-takal	Abui-Takalelang	Timor-Alor-Pantar	3Alor, 2Central	tä.läl	nan		nan			
-381.0		abuitakalelangorthographic				enra	nan		nan			
-381.0	to cry	abui1241-takal	Abui-Takalelang	Timor-Alor-Pantar	3Alor, 2Central	e̞n.rä	nan		nan			
-382.0		abuitakalelangorthographic				luuk	nan		nan			
-382.0		abuitakalelangorthographic				tohayok	nan		nan			
-382.0	to dance	abui1241-takal	Abui-Takalelang	Timor-Alor-Pantar	3Alor, 2Central	lu:q	nan		nan			
-382.0	to dance	abui1241-takal	Abui-Takalelang	Timor-Alor-Pantar	3Alor, 2Central	tɔ.'hä.jɔq	nan		nan			
-383.0		abuitakalelangorthographic				yai paneng	nan		nan			
-383.0	to sing	abui1241-takal	Abui-Takalelang	Timor-Alor-Pantar	3Alor, 2Central	yäi päne̞äŋ	nan		nan			
-384.0		abuitakalelangorthographic				aral	nan		nan			
-384.0	to burn (clear land)	abui1241-takal	Abui-Takalelang	Timor-Alor-Pantar	3Alor, 2Central	ä'räl	nan		nan			
-385.0		abuitakalelangorthographic				ara tulung	nan		nan			
-385.0		abuitakalelangorthographic				hetulung	nan		nan			
-385.0	to burn; to shine	abui1241-takal	Abui-Takalelang	Timor-Alor-Pantar	3Alor, 2Central	he̞.tu.'luŋ	nan		nan			
-385.0	to burn; to shine	abui1241-takal	Abui-Takalelang	Timor-Alor-Pantar	3Alor, 2Central	ä.rä he̞.tu.'luŋ	nan		nan			
-387.0		abuitakalelangorthographic				takai	nan		nan			
-387.0	to chew	abui1241-takal	Abui-Takalelang	Timor-Alor-Pantar	3Alor, 2Central	tä.'qɐi	nan		nan			
-388.0		abuitakalelangorthographic				ahaila	nan		nan			
-388.0	to yawn	abui1241-takal	Abui-Takalelang	Timor-Alor-Pantar	3Alor, 2Central	ä.häi.'lä	nan		nan			
-389.0		abuitakalelangorthographic				buuk ba ming ahel	nan		nan			
-389.0	to suck	abui1241-takal	Abui-Takalelang	Timor-Alor-Pantar	3Alor, 2Central	bu:k bä miŋ ähe̞l	nan		nan			
-390.0		abuitakalelangorthographic				hefafung	nan		nan			
-390.0	to blow	abui1241-takal	Abui-Takalelang	Timor-Alor-Pantar	3Alor, 2Central	he̞.fä.'fuŋ	nan		nan			
-391.0		abuitakalelangorthographic				puyü	nan		nan			
-391.0	to spit	abui1241-takal	Abui-Takalelang	Timor-Alor-Pantar	3Alor, 2Central	pu.'jü	definitely sounds like a nasalized vowel		nan			
-392.0		abuitakalelangorthographic				ilok lokda	nan		nan			
-392.0	to vomit	abui1241-takal	Abui-Takalelang	Timor-Alor-Pantar	3Alor, 2Central	i.lɔq lɔq.'dä	nan		nan			
-393.0		abuitakalelangorthographic				heluk	nan		nan			
-393.0	to rub	abui1241-takal	Abui-Takalelang	Timor-Alor-Pantar	3Alor, 2Central	he̞.'luq	nan		nan			
-394.0		abuitakalelangorthographic				kafia	nan		nan			
-394.0	to scratch	abui1241-takal	Abui-Takalelang	Timor-Alor-Pantar	3Alor, 2Central	kä.'fiä	nan		nan			
-395.0		abuitakalelangorthographic				heokü	nan		nan			
-395.0	itchy	abui1241-takal	Abui-Takalelang	Timor-Alor-Pantar	3Alor, 2Central	he̞.o.'qü	definitely sounds like a nasalized vowel		nan			
-396.0		abuitakalelangorthographic				fokda	nan		nan			
-396.0		abuitakalelangorthographic				patiya	nan		nan			
-396.0	to swell	abui1241-takal	Abui-Takalelang	Timor-Alor-Pantar	3Alor, 2Central	fɔq.dä	nan		nan			
-396.0	to swell	abui1241-takal	Abui-Takalelang	Timor-Alor-Pantar	3Alor, 2Central	pä.ti.'jä	nan		nan			
-397.0		abuitakalelangorthographic				bool	nan		nan			
-397.0	to hit	abui1241-takal	Abui-Takalelang	Timor-Alor-Pantar	3Alor, 2Central	bo:l	nan		nan			
-398.0		abuitakalelangorthographic				toobol	nan		nan			
-398.0	to slap	abui1241-takal	Abui-Takalelang	Timor-Alor-Pantar	3Alor, 2Central	to:.'bɔl	could also be a short /ɔ/ instead of /o:/		nan			
-399.0		abuitakalelangorthographic				takai	nan		nan			
-399.0	to bite	abui1241-takal	Abui-Takalelang	Timor-Alor-Pantar	3Alor, 2Central	tä.'qɐi	kaai nel takai: 'the dog bites me'		nan			
-400.0		abuitakalelangorthographic				batek	nan		nan			
-400.0	to cut	abui1241-takal	Abui-Takalelang	Timor-Alor-Pantar	3Alor, 2Central	bä.'te̞k	nan		nan			
-401.0		abuitakalelangorthographic				hamul	nan		nan			
-401.0	to cut down	abui1241-takal	Abui-Takalelang	Timor-Alor-Pantar	3Alor, 2Central	hä.'mul	nan		nan			
-402.0		abuitakalelangorthographic				hawal	nan		nan			
-402.0		abuitakalelangorthographic				ieng	nan		nan			
-402.0	to split	abui1241-takal	Abui-Takalelang	Timor-Alor-Pantar	3Alor, 2Central	hä.'ʋäl	nan		nan			
-402.0	to split	abui1241-takal	Abui-Takalelang	Timor-Alor-Pantar	3Alor, 2Central	je̞äŋ	nan		nan			
-403.0		abuitakalelangorthographic				tapei	nan		nan			
-403.0	to divide	abui1241-takal	Abui-Takalelang	Timor-Alor-Pantar	3Alor, 2Central	tä.'pe̞i	nan		nan			
-404.0		abuitakalelangorthographic				tulook	nan		nan			
-404.0	to stab	abui1241-takal	Abui-Takalelang	Timor-Alor-Pantar	3Alor, 2Central	tu.'lo:q	na hel tulok: saya tikam dia		nan			
-405.0		abuitakalelangorthographic				(ming) tapei	nan		nan			
-405.0	to skewer	abui1241-takal	Abui-Takalelang	Timor-Alor-Pantar	3Alor, 2Central	miŋ tä.'pe̞i	nan		nan			
-406.0		abuitakalelangorthographic				taluk	nan		nan			
-406.0	to fight	abui1241-takal	Abui-Takalelang	Timor-Alor-Pantar	3Alor, 2Central	tä.'luk	nan		nan			
-407.0		abuitakalelangorthographic				hoofikaang	nan		nan			
-407.0	to guard	abui1241-takal	Abui-Takalelang	Timor-Alor-Pantar	3Alor, 2Central	ho:.'fi.kä:ng	nan		nan			
-408.0		abuitakalelangorthographic				huol	nan		nan			
-408.0	to throw	abui1241-takal	Abui-Takalelang	Timor-Alor-Pantar	3Alor, 2Central	hu.ɔl	nan		nan			
-409.0		abuitakalelangorthographic				hataang	nan		nan			
-409.0	to hunt	abui1241-takal	Abui-Takalelang	Timor-Alor-Pantar	3Alor, 2Central	hä.'tä:ŋ	used for pigs (no birds, no humans		nan			
-410.0		abuitakalelangorthographic				feng	nan		nan			
-410.0	to kill	abui1241-takal	Abui-Takalelang	Timor-Alor-Pantar	3Alor, 2Central	fe̞äŋ	nan		nan			
-411.0		abuitakalelangorthographic				tapaating	nan		nan			
-411.0	to chase away	abui1241-takal	Abui-Takalelang	Timor-Alor-Pantar	3Alor, 2Central	tä.'pä:.tiŋ	nan		nan			
-413.0		abuitakalelangorthographic				tahai	nan		nan			
-413.0	to search for; to hunt for	abui1241-takal	Abui-Takalelang	Timor-Alor-Pantar	3Alor, 2Central	tä.'häi	nan		nan			
-414.0		abuitakalelangorthographic				hetei	nan		nan			
-414.0		abuitakalelangorthographic				teiye	nan		nan			
-414.0	to dig	abui1241-takal	Abui-Takalelang	Timor-Alor-Pantar	3Alor, 2Central	he̞.'te̞i	nan		nan			
-414.0	to dig	abui1241-takal	Abui-Takalelang	Timor-Alor-Pantar	3Alor, 2Central	te̞i.'je̞	nan		nan			
-415.0		abuitakalelangorthographic				nabuk	nan		nan			
-415.0	to bury	abui1241-takal	Abui-Takalelang	Timor-Alor-Pantar	3Alor, 2Central	nä.'buq	na hel nabuk 'I bury him'		nan			
-416.0		abuitakalelangorthographic				tawel	nan		nan			
-416.0	to flow	abui1241-takal	Abui-Takalelang	Timor-Alor-Pantar	3Alor, 2Central	tä.'ʋe̞l	nan		nan			
-417.0		abuitakalelangorthographic				tai tiera	nan		nan			
-417.0	to float	abui1241-takal	Abui-Takalelang	Timor-Alor-Pantar	3Alor, 2Central	täi ti.'e̞.rä	nan		nan			
-418.0		abuitakalelangorthographic				(ming) dakokna	nan		nan			
-418.0	to freeze	abui1241-takal	Abui-Takalelang	Timor-Alor-Pantar	3Alor, 2Central	miŋ dä.'qwɔq.dä	nan		nan			
-419.0		abuitakalelangorthographic				puna	nan		nan			
-419.0	to hold	abui1241-takal	Abui-Takalelang	Timor-Alor-Pantar	3Alor, 2Central	pu.'nä	nan		nan			
-420.0		abuitakalelangorthographic				hakol	nan		nan			
-420.0	to tie	abui1241-takal	Abui-Takalelang	Timor-Alor-Pantar	3Alor, 2Central	hä.'kɔl	nan		nan			
-421.0		abuitakalelangorthographic				mui la	nan		nan			
-421.0	to play	abui1241-takal	Abui-Takalelang	Timor-Alor-Pantar	3Alor, 2Central	mui lä	nan		nan			
-422.0		abuitakalelangorthographic				hafik	nan		nan			
-422.0	to pull	abui1241-takal	Abui-Takalelang	Timor-Alor-Pantar	3Alor, 2Central	hä.'fik	nan		nan			
-423.0		abuitakalelangorthographic				hasuonra	nan		nan			
-423.0	to push	abui1241-takal	Abui-Takalelang	Timor-Alor-Pantar	3Alor, 2Central	hä.'swɔn.rä	nan		nan			
-424.0		abuitakalelangorthographic				harimal	nan		nan			
-424.0	to turn	abui1241-takal	Abui-Takalelang	Timor-Alor-Pantar	3Alor, 2Central	hä.ri.'näl	nan		nan			
-425.0		abuitakalelangorthographic				pieila	nan		nan			
-425.0	to dream	abui1241-takal	Abui-Takalelang	Timor-Alor-Pantar	3Alor, 2Central	pje̞i.'lä	nan		nan			
-426.0		abuitakalelangorthographic				paloi	nan		nan			
-426.0	to crouch; to bend over	abui1241-takal	Abui-Takalelang	Timor-Alor-Pantar	3Alor, 2Central	pä.'lɔi	nan		nan			
-427.0		abuitakalelangorthographic				omiti	nan		nan			
-427.0	to live; to stay	abui1241-takal	Abui-Takalelang	Timor-Alor-Pantar	3Alor, 2Central	ɔ.mi.'ti	nan		nan			
-428.0		abuitakalelangorthographic				heahia	nan		nan			
-428.0	to choose	abui1241-takal	Abui-Takalelang	Timor-Alor-Pantar	3Alor, 2Central	he̞.ä.'hiä	nan		nan			
-429.0		abuitakalelangorthographic				hebukda	nan		nan			
-429.0	to grow	abui1241-takal	Abui-Takalelang	Timor-Alor-Pantar	3Alor, 2Central	he̞.buq.'dä	nan		nan			
-430.0		abuitakalelangorthographic				aruya	nan		nan			
-430.0	to squeeze	abui1241-takal	Abui-Takalelang	Timor-Alor-Pantar	3Alor, 2Central	ä.ru.'jä	nan		nan			
-431.0		abuitakalelangorthographic				bel	nan		nan			
-431.0		abuitakalelangorthographic				hemanei	nan		nan			
-431.0	to buy	abui1241-takal	Abui-Takalelang	Timor-Alor-Pantar	3Alor, 2Central	be̞l	nan		nan			
-431.0	to buy	abui1241-takal	Abui-Takalelang	Timor-Alor-Pantar	3Alor, 2Central	he̞.mä.'ne̞i	nan		nan			
-432.0		abuitakalelangorthographic				(he)baliik	nan		nan			
-432.0	to sell	abui1241-takal	Abui-Takalelang	Timor-Alor-Pantar	3Alor, 2Central	he̞.bä.li:q	na el hebalik 'saya jual lu'		nan			
-433.0		abuitakalelangorthographic				takai	nan		nan			
-433.0	to steal	abui1241-takal	Abui-Takalelang	Timor-Alor-Pantar	3Alor, 2Central	tä.'käi	nan		nan			
-434.0		abuitakalelangorthographic				haliel	nan		nan			
-434.0	to open	abui1241-takal	Abui-Takalelang	Timor-Alor-Pantar	3Alor, 2Central	hä.'lje̞l	nan		nan			
-435.0		abuitakalelangorthographic				hayei	nan		nan			
-435.0	to close	abui1241-takal	Abui-Takalelang	Timor-Alor-Pantar	3Alor, 2Central	hä.je̞i	nan		nan			
-436.0		abuitakalelangorthographic				mara	nan		nan			
-436.0	to climb	abui1241-takal	Abui-Takalelang	Timor-Alor-Pantar	3Alor, 2Central	mä.'rä	nan		nan			
-437.0		abuitakalelangorthographic				tabü	nan		nan			
-437.0	to hide	abui1241-takal	Abui-Takalelang	Timor-Alor-Pantar	3Alor, 2Central	tä.'bü	nan		nan			
-438.0		abuitakalelangorthographic				heroi	nan		nan			
-438.0	to wait	abui1241-takal	Abui-Takalelang	Timor-Alor-Pantar	3Alor, 2Central	he̞.'rɔi	nan		nan			
-439.0		abuitakalelangorthographic				haluk	nan		nan			
-439.0	to fold	abui1241-takal	Abui-Takalelang	Timor-Alor-Pantar	3Alor, 2Central	hä.'luq	nan		nan			
-440.0		abuitakalelangorthographic				hei tai	nan		nan			
-440.0	to help	abui1241-takal	Abui-Takalelang	Timor-Alor-Pantar	3Alor, 2Central	he̞i täi	nan		nan			
-441.0		abuitakalelangorthographic				loi	nan		nan			
-441.0	to bark	abui1241-takal	Abui-Takalelang	Timor-Alor-Pantar	3Alor, 2Central	lɔi	nan		nan			
-442.0		abuitakalelangorthographic				hatak	nan		nan			
-442.0	to shoot	abui1241-takal	Abui-Takalelang	Timor-Alor-Pantar	3Alor, 2Central	hä.'täk	nan		nan			
-443.0		abuitakalelangorthographic				kartipel mi ba hataake	nan		nan			
-443.0	to shoot with slingshot	abui1241-takal	Abui-Takalelang	Timor-Alor-Pantar	3Alor, 2Central	'kär.ti.pe̞l mi bä hä.'tä:.qe̞	nan		nan			
-444.0		abuitakalelangorthographic				tapei	nan		nan			
-444.0	to pound; to beat	abui1241-takal	Abui-Takalelang	Timor-Alor-Pantar	3Alor, 2Central	tä.'pe̞i	nan		nan			
-445.0		abuitakalelangorthographic				ming bol	nan		nan			
-445.0		abuitakalelangorthographic				ming teek	nan		nan			
-445.0	to hit (drum)	abui1241-takal	Abui-Takalelang	Timor-Alor-Pantar	3Alor, 2Central	miŋ bɔl	nan		nan			
-445.0	to hit (drum)	abui1241-takal	Abui-Takalelang	Timor-Alor-Pantar	3Alor, 2Central	miŋ te̞äk	nan		nan			
-446.0		abuitakalelangorthographic				kakai	nan		nan			
-446.0	to call out	abui1241-takal	Abui-Takalelang	Timor-Alor-Pantar	3Alor, 2Central	'kä.qäi	nan		nan			
-447.0		abuitakalelangorthographic				towal	nan		nan			
-447.0	to lie (tell untruth)	abui1241-takal	Abui-Takalelang	Timor-Alor-Pantar	3Alor, 2Central	tɔ.ʋäl	nan		nan			
-448.0		abuitakalelangorthographic				hatang	nan		nan			
-448.0		abuitakalelangorthographic				ming tahang	nan		nan			
-448.0	to ask (question)	abui1241-takal	Abui-Takalelang	Timor-Alor-Pantar	3Alor, 2Central	hä.tä.'häŋ	di natahang 'dia tanya saya'		nan			
-448.0	to ask (question)	abui1241-takal	Abui-Takalelang	Timor-Alor-Pantar	3Alor, 2Central	miŋ tä.'häŋ	di natahang 'dia tanya saya'		nan			
-449.0		abuitakalelangorthographic				halakda	nan		nan			
-449.0	to count	abui1241-takal	Abui-Takalelang	Timor-Alor-Pantar	3Alor, 2Central	hä.läq.'dä	nan		nan			
-450.0		abuitakalelangorthographic				nuku	nan		nan			
-450.0	one	abui1241-takal	Abui-Takalelang	Timor-Alor-Pantar	3Alor, 2Central	nu.'ku	nan		nan			
-451.0		abuitakalelangorthographic				ayoku	nan		nan			
-451.0	two	abui1241-takal	Abui-Takalelang	Timor-Alor-Pantar	3Alor, 2Central	ä.jo.'qu	nan		nan			
-452.0		abuitakalelangorthographic				sua	nan		nan			
-452.0	three	abui1241-takal	Abui-Takalelang	Timor-Alor-Pantar	3Alor, 2Central	'su.ä	nan		nan			
-453.0		abuitakalelangorthographic				buti	nan		nan			
-453.0	four	abui1241-takal	Abui-Takalelang	Timor-Alor-Pantar	3Alor, 2Central	bu.'ti	nan		nan			
-454.0		abuitakalelangorthographic				yeting	nan		nan			
-454.0	five	abui1241-takal	Abui-Takalelang	Timor-Alor-Pantar	3Alor, 2Central	je̞.'tiŋ	nan		nan			
-455.0		abuitakalelangorthographic				talama	nan		nan			
-455.0	six	abui1241-takal	Abui-Takalelang	Timor-Alor-Pantar	3Alor, 2Central	tä.'lä.mä	nan		nan			
-456.0		abuitakalelangorthographic				yeting ayoku	nan		nan			
-456.0	seven	abui1241-takal	Abui-Takalelang	Timor-Alor-Pantar	3Alor, 2Central	je̞.tiŋ  'ä.jɔ.ku	nan		nan			
-457.0		abuitakalelangorthographic				yeting sua	nan		nan			
-457.0	eight	abui1241-takal	Abui-Takalelang	Timor-Alor-Pantar	3Alor, 2Central	je̞.ti 'su.ä	/ŋ/ is dropped		nan			
-458.0		abuitakalelangorthographic				yeting buti	nan		nan			
-458.0	nine	abui1241-takal	Abui-Takalelang	Timor-Alor-Pantar	3Alor, 2Central	je̞.tiŋ 'bu.ti	nan		nan			
-459.0		abuitakalelangorthographic				karnuku	nan		nan			
-459.0	ten	abui1241-takal	Abui-Takalelang	Timor-Alor-Pantar	3Alor, 2Central	kär.'nu.ku	nan		nan			
-460.0		abuitakalelangorthographic				karnuku wal nuku	nan		nan			
-460.0	eleven	abui1241-takal	Abui-Takalelang	Timor-Alor-Pantar	3Alor, 2Central	kär.'nu.qu. wäl 'nu.qu	nan		nan			
-461.0		abuitakalelangorthographic				karnuku wal ayoku	nan		nan			
-461.0	twelve	abui1241-takal	Abui-Takalelang	Timor-Alor-Pantar	3Alor, 2Central	kär.'nu.qu. wäl 'ä.jo.qu	nan		nan			
-462.0		abuitakalelangorthographic				karnuku wal sua	nan		nan			
-462.0	thirteen	abui1241-takal	Abui-Takalelang	Timor-Alor-Pantar	3Alor, 2Central	kär.'nu.qu. wäl 'su.ä	nan		nan			
-463.0		abuitakalelangorthographic				karnuku wal buti	nan		nan			
-463.0	fourteen	abui1241-takal	Abui-Takalelang	Timor-Alor-Pantar	3Alor, 2Central	kär.'nu.qu. wäl 'bu.ti	nan		nan			
-464.0		abuitakalelangorthographic				karnuku wal yeting	nan		nan			
-464.0	fifteen	abui1241-takal	Abui-Takalelang	Timor-Alor-Pantar	3Alor, 2Central	kär.'nu.qu. wäl 'je̞̞.tiŋ	nan		nan			
-465.0		abuitakalelangorthographic				karnuku wal talama	nan		nan			
-465.0	sixteen	abui1241-takal	Abui-Takalelang	Timor-Alor-Pantar	3Alor, 2Central	kär.'nu.qu. wäl 'tä.lä.mä	nan		nan			
-466.0		abuitakalelangorthographic				karnuku wal yeting ayoku	nan		nan			
-466.0	seventeen	abui1241-takal	Abui-Takalelang	Timor-Alor-Pantar	3Alor, 2Central	kär.'nu.qu. wäl je̞̞.tiŋ ä.jo.'qu	nan		nan			
-467.0		abuitakalelangorthographic				karnuku wal yeting sua	nan		nan			
-467.0	eighteen	abui1241-takal	Abui-Takalelang	Timor-Alor-Pantar	3Alor, 2Central	kär.'nu.qu. wäl je̞̞.ti 'su.ä	nan		nan			
-468.0		abuitakalelangorthographic				karnuku wal yeting buti	nan		nan			
-468.0	nineteen	abui1241-takal	Abui-Takalelang	Timor-Alor-Pantar	3Alor, 2Central	kär.'nu.qu. wäl je̞̞.tiŋ bu.'ti	nan		nan			
-469.0		abuitakalelangorthographic				karayoku	nan		nan			
-469.0	twenty	abui1241-takal	Abui-Takalelang	Timor-Alor-Pantar	3Alor, 2Central	kär.'ä.jo.qu	nan		nan			
-470.0		abuitakalelangorthographic				karayoku wal nuku	nan		nan			
-470.0	twenty one	abui1241-takal	Abui-Takalelang	Timor-Alor-Pantar	3Alor, 2Central	kär.'ä.jo.qu wäl 'nu.qu	nan		nan			
-471.0		abuitakalelangorthographic				karayoku wal ayoku	nan		nan			
-471.0	twenty two	abui1241-takal	Abui-Takalelang	Timor-Alor-Pantar	3Alor, 2Central	kär.'ä.jo.qu wäl 'ä.jo.qu	nan		nan			
-472.0		abuitakalelangorthographic				karayoku wal sua	nan		nan			
-472.0	twenty three	abui1241-takal	Abui-Takalelang	Timor-Alor-Pantar	3Alor, 2Central	kär.'ä.jo.qu wäl 'su.ä	nan		nan			
-473.0		abuitakalelangorthographic				karayoku wal buti	nan		nan			
-473.0	twenty four	abui1241-takal	Abui-Takalelang	Timor-Alor-Pantar	3Alor, 2Central	kär.'ä.jo.qu wäl 'bu.ti	nan		nan			
-474.0		abuitakalelangorthographic				karayoku wal yeting	nan		nan			
-474.0	twenty five	abui1241-takal	Abui-Takalelang	Timor-Alor-Pantar	3Alor, 2Central	kär.'ä.jo.qu wäl 'je̞̞.tiŋ	nan		nan			
-475.0		abuitakalelangorthographic				karsua	nan		nan			
-475.0	thirty	abui1241-takal	Abui-Takalelang	Timor-Alor-Pantar	3Alor, 2Central	kär.'su.ä	nan		nan			
-476.0		abuitakalelangorthographic				karbuti	nan		nan			
-476.0	forty	abui1241-takal	Abui-Takalelang	Timor-Alor-Pantar	3Alor, 2Central	kär.'bu.ti	nan		nan			
-477.0		abuitakalelangorthographic				karyeting	nan		nan			
-477.0	fifty	abui1241-takal	Abui-Takalelang	Timor-Alor-Pantar	3Alor, 2Central	kär.'je̞̞.tiŋ	nan		nan			
-478.0		abuitakalelangorthographic				kartalama	nan		nan			
-478.0	sixty	abui1241-takal	Abui-Takalelang	Timor-Alor-Pantar	3Alor, 2Central	kär.'tä.lä.mä	nan		nan			
-479.0		abuitakalelangorthographic				karyeting ayoku	nan		nan			
-479.0	seventy	abui1241-takal	Abui-Takalelang	Timor-Alor-Pantar	3Alor, 2Central	kär.je̞̞.tiŋ ä.jo.'qu	nan		nan			
-480.0		abuitakalelangorthographic				karyeti sua	nan		nan			
-480.0	eighty	abui1241-takal	Abui-Takalelang	Timor-Alor-Pantar	3Alor, 2Central	kär.'su.ä	nan		nan			
-481.0		abuitakalelangorthographic				karyeting buti	nan		nan			
-481.0	ninety	abui1241-takal	Abui-Takalelang	Timor-Alor-Pantar	3Alor, 2Central	kär.je̞̞.tiŋ bu.'ti	nan		nan			
-482.0		abuitakalelangorthographic				aisaha nuku	nan		nan			
-482.0	one hundred	abui1241-takal	Abui-Takalelang	Timor-Alor-Pantar	3Alor, 2Central	äi.sä.hä nu.'qu	nan		nan			
-483.0		abuitakalelangorthographic				aisaha nuku karayoku wal sua	nan		nan			
-483.0	one hundred and twenty three	abui1241-takal	Abui-Takalelang	Timor-Alor-Pantar	3Alor, 2Central	äi.sä.hä nu.'qu kär.'ä.jo.qu wäl 'su.ä	nan		nan			
-484.0		abuitakalelangorthographic				aisaha ayoku	nan		nan			
-484.0	two hundred	abui1241-takal	Abui-Takalelang	Timor-Alor-Pantar	3Alor, 2Central	äi.sä.hä ä.jo.'qu	nan		nan			
-485.0		abuitakalelangorthographic				rifi nuku	nan		nan			
-485.0	thousand	abui1241-takal	Abui-Takalelang	Timor-Alor-Pantar	3Alor, 2Central	ri.'fi nu.'qu	nan		nan			
-486.0		abuitakalelangorthographic				rifi aisaha nuku	nan		nan			
-486.0	one hundred thousand	abui1241-takal	Abui-Takalelang	Timor-Alor-Pantar	3Alor, 2Central	ri.'fi äi.sä.hä nu.'qu	nan		nan			
-487.0		abuitakalelangorthographic				nekuta mayol	nan		nan			
-487.0	grandmother	abui1241-takal	Abui-Takalelang	Timor-Alor-Pantar	3Alor, 2Central	ne̞.qu.'tä mä.'jɔl	nan		nan			
-488.0		abuitakalelangorthographic				nekuta neng	nan		nan			
-488.0	grandfather	abui1241-takal	Abui-Takalelang	Timor-Alor-Pantar	3Alor, 2Central	ne̞.qu.'tä ne̞äŋ	nan		nan			
-489.0		abuitakalelangorthographic				naratala	nan		nan			
-489.0	grandchild	abui1241-takal	Abui-Takalelang	Timor-Alor-Pantar	3Alor, 2Central	nä.rä.tä.'lä	nan		nan			
-490.0		abuitakalelangorthographic				nia heura neng kokda	nan		nan			
-490.0	mother's brother	abui1241-takal	Abui-Takalelang	Timor-Alor-Pantar	3Alor, 2Central	niä he̞.u.rä ne̞äŋ 'kɔq.dä	nan		nan			
-491.0		abuitakalelangorthographic				aremang	nan		nan			
-491.0	nephew; niece	abui1241-takal	Abui-Takalelang	Timor-Alor-Pantar	3Alor, 2Central	ä.re̞.mäŋ	could be nasal. AL.POSS 'nearemang'		nan			
-492.0		abuitakalelangorthographic				naana neng	nan		nan			
-492.0	older brother	abui1241-takal	Abui-Takalelang	Timor-Alor-Pantar	3Alor, 2Central	'nä:nä ne̞äŋ	nan		nan			
-493.0		abuitakalelangorthographic				naana mayol	nan		nan			
-493.0	older sister	abui1241-takal	Abui-Takalelang	Timor-Alor-Pantar	3Alor, 2Central	'nä:nä  mä.'jɔl	nan		nan			
-494.0		abuitakalelangorthographic				nemuknehi	nan		nan			
-494.0		abuitakalelangorthographic				neura mayol	nan		nan			
-494.0	sister	abui1241-takal	Abui-Takalelang	Timor-Alor-Pantar	3Alor, 2Central	ne̞.'u.rä  mä.'jɔl	ura SIB.OPP.SEX moknehi 'SIB.SAME.SEX'		nan			
-494.0	sister	abui1241-takal	Abui-Takalelang	Timor-Alor-Pantar	3Alor, 2Central	ne̞.muk.ne̞.hi	ura SIB.OPP.SEX moknehi 'SIB.SAME.SEX'		nan			
-495.0		abuitakalelangorthographic				mayol hearemang	nan		nan			
-495.0	woman's cross-cousin	abui1241-takal	Abui-Takalelang	Timor-Alor-Pantar	3Alor, 2Central	mä.'jɔl he̞.ä.'re̞.mäŋ	nan		nan			
-496.0		abuitakalelangorthographic				nenahaa mayol	nan		nan			
-496.0	woman's younger sister	abui1241-takal	Abui-Takalelang	Timor-Alor-Pantar	3Alor, 2Central	ne̞.nä.'hä: mä.'jɔl	nan		nan			
-497.0		abuitakalelangorthographic				nenahaa neng	nan		nan			
-497.0	younger brother	abui1241-takal	Abui-Takalelang	Timor-Alor-Pantar	3Alor, 2Central	ne̞.nä.'hä: ne̞äŋ	nan		nan			
-498.0		abuitakalelangorthographic				nemuknehi	nan		nan			
-498.0		abuitakalelangorthographic				neura neng	nan		nan			
-498.0	brother	abui1241-takal	Abui-Takalelang	Timor-Alor-Pantar	3Alor, 2Central	ne̞.'u.rä ne̞äŋ	nan		nan			
-498.0	brother	abui1241-takal	Abui-Takalelang	Timor-Alor-Pantar	3Alor, 2Central	ne̞.muk.ne̞.hi	nan		nan			
-499.0		abuitakalelangorthographic				nerata	nan		nan			
-499.0	brother-in-law	abui1241-takal	Abui-Takalelang	Timor-Alor-Pantar	3Alor, 2Central	ne̞.'rä.tä	nan		nan			
-500.0		abuitakalelangorthographic				neura aremang ming tel mi	nan		nan			
-500.0	cross-cousin	abui1241-takal	Abui-Takalelang	Timor-Alor-Pantar	3Alor, 2Central	ne̞.'u.rä ä.re̞.mäŋ miŋ te̞l mi	literal translation		nan			
-501.0		abuitakalelangorthographic				maama heura	nan		nan			
-501.0	father's sister	abui1241-takal	Abui-Takalelang	Timor-Alor-Pantar	3Alor, 2Central	'mä:mä he̞.'u.rä	nan		nan			
-502.0		abuitakalelangorthographic				hieng kil	nan		nan			
-502.0	ridge(pole); peak; tip	abui1241-takal	Abui-Takalelang	Timor-Alor-Pantar	3Alor, 2Central	hie̞ŋ kil	nan		nan			
-503.0		abuitakalelangorthographic				teki taha	nan		nan			
-503.0	rack(above hearth/for storing food)	abui1241-takal	Abui-Takalelang	Timor-Alor-Pantar	3Alor, 2Central	te̞.qi 'tä.hä	nan		nan			
-504.0		abuitakalelangorthographic				paakai	nan		nan			
-504.0	broom; sweep	abui1241-takal	Abui-Takalelang	Timor-Alor-Pantar	3Alor, 2Central	pä:.'qäi	nan		nan			
-505.0		abuitakalelangorthographic				mia ananra heye	nan		nan			
-505.0	ground for ritual activities and public meetings	abui1241-takal	Abui-Takalelang	Timor-Alor-Pantar	3Alor, 2Central	miä ä.nän.rä he̞.je̞	nan		nan			
-506.0		abuitakalelangorthographic				wi to mopi	nan		nan			
-506.0	mound of stones for ritual activities	abui1241-takal	Abui-Takalelang	Timor-Alor-Pantar	3Alor, 2Central	ʋi tɔ mɔ.pi	nan		nan			
-507.0		abuitakalelangorthographic				fala arunra	nan		nan			
-507.0	meeting house	abui1241-takal	Abui-Takalelang	Timor-Alor-Pantar	3Alor, 2Central	fä.lä 'ä.run.rä	nan		nan			
-508.0		abuitakalelangorthographic				homing masolang	nan		nan			
-508.0	floor	abui1241-takal	Abui-Takalelang	Timor-Alor-Pantar	3Alor, 2Central	'hɔ.miŋ mä.sɔ.läŋ	nan		nan			
-509.0		abuitakalelangorthographic				bala	nan		nan			
-509.0	wall	abui1241-takal	Abui-Takalelang	Timor-Alor-Pantar	3Alor, 2Central	bä.'lä	nan		nan			
-510.0		abuitakalelangorthographic				lung hekiding	nan		nan			
-510.0	window	abui1241-takal	Abui-Takalelang	Timor-Alor-Pantar	3Alor, 2Central	luŋ he̞ä.qi.'diŋ	nan		nan			
-511.0		abuitakalelangorthographic				arhemuk hei	nan		nan			
-511.0		abuitakalelangorthographic				diang mal	nan		nan			
-511.0	cookhouse; kitchen	abui1241-takal	Abui-Takalelang	Timor-Alor-Pantar	3Alor, 2Central	diäŋ mäl	nan		nan			
-511.0	cookhouse; kitchen	abui1241-takal	Abui-Takalelang	Timor-Alor-Pantar	3Alor, 2Central	är.he̞.muk 'he̞i	nan		nan			
-512.0		abuitakalelangorthographic				minta heal	nan		nan			
-512.0	bed	abui1241-takal	Abui-Takalelang	Timor-Alor-Pantar	3Alor, 2Central	min.'tä he̞.äl	nan		nan			
-513.0		abuitakalelangorthographic				liik	nan		nan			
-513.0	chair	abui1241-takal	Abui-Takalelang	Timor-Alor-Pantar	3Alor, 2Central	li:k	nan		nan			
-514.0		abuitakalelangorthographic				falaaka	nan		nan			
-514.0	lamp	abui1241-takal	Abui-Takalelang	Timor-Alor-Pantar	3Alor, 2Central	fä.lä:.qä	nan		nan			
-515.0		abuitakalelangorthographic				lilin	nan		nan			
-515.0	candle	abui1241-takal	Abui-Takalelang	Timor-Alor-Pantar	3Alor, 2Central	'li.lin	Malay LOAN		nan			
-516.0		abuitakalelangorthographic				tinei	nan		nan			
-516.0	to weave	abui1241-takal	Abui-Takalelang	Timor-Alor-Pantar	3Alor, 2Central	ti.'ne̞i	nan		nan			
-517.0		abuitakalelangorthographic				konrek	nan		nan			
-517.0	shirt	abui1241-takal	Abui-Takalelang	Timor-Alor-Pantar	3Alor, 2Central	kɔn.'re̞q	nan		nan			
-518.0		abuitakalelangorthographic				awiring	nan		nan			
-518.0	necklace	abui1241-takal	Abui-Takalelang	Timor-Alor-Pantar	3Alor, 2Central	ä.ʋi.'riŋ	nan		nan			
-519.0		abuitakalelangorthographic				tawei hetilyahei	nan		nan			
-519.0	earring	abui1241-takal	Abui-Takalelang	Timor-Alor-Pantar	3Alor, 2Central	tä.ʋe̞i he̞.til.jä.he̞i	nan		nan			
-520.0		abuitakalelangorthographic				deki hetoku lohu	nan		nan			
-520.0	trousers	abui1241-takal	Abui-Takalelang	Timor-Alor-Pantar	3Alor, 2Central	de̞.qi he̞.to.'qu lɔ.hu	nan		nan			
-521.0		abuitakalelangorthographic				keng	nan		nan			
-521.0	sarong (women)	abui1241-takal	Abui-Takalelang	Timor-Alor-Pantar	3Alor, 2Central	ke̞äŋ	nan		nan			
-522.0		abuitakalelangorthographic				nala ba mi tinei hei	nan		nan			
-522.0	loom	abui1241-takal	Abui-Takalelang	Timor-Alor-Pantar	3Alor, 2Central	nä.'lä bä mi ti.'ne̞i he̞i	nan		nan			
-523.0		abuitakalelangorthographic				kapai	nan		nan			
-523.0	thread	abui1241-takal	Abui-Takalelang	Timor-Alor-Pantar	3Alor, 2Central	kä.'päi	nan		nan			
-524.0		abuitakalelangorthographic				mook	nan		nan			
-524.0	to worship	abui1241-takal	Abui-Takalelang	Timor-Alor-Pantar	3Alor, 2Central	mo:q	nan		nan			
-525.0		abuitakalelangorthographic				sani	nan		nan			
-525.0	holy	abui1241-takal	Abui-Takalelang	Timor-Alor-Pantar	3Alor, 2Central	sä.'ni	nan		nan			
-526.0		abuitakalelangorthographic				tai mook hei	nan		nan			
-526.0	to bless	abui1241-takal	Abui-Takalelang	Timor-Alor-Pantar	3Alor, 2Central	täi mo:k he̞i	nan		nan			
-527.0		abuitakalelangorthographic				lahatala	nan		nan			
-527.0	God	abui1241-takal	Abui-Takalelang	Timor-Alor-Pantar	3Alor, 2Central	lä.hä.'tä.lä	nan		nan			
-528.0		abuitakalelangorthographic				mook	nan		nan			
-528.0	to pray	abui1241-takal	Abui-Takalelang	Timor-Alor-Pantar	3Alor, 2Central	mo:k	nan		nan			
-529.0		abuitakalelangorthographic				mook fala	nan		nan			
-529.0	church	abui1241-takal	Abui-Takalelang	Timor-Alor-Pantar	3Alor, 2Central	mo:q fä.lä	nan		nan			
-530.0		abuitakalelangorthographic				al hemook fala	nan		nan			
-530.0	mosque	abui1241-takal	Abui-Takalelang	Timor-Alor-Pantar	3Alor, 2Central	äl he̞.mo:q fä.lä	nan		nan			
-531.0		abuitakalelangorthographic				toobenra	nan		nan			
-531.0	to curse	abui1241-takal	Abui-Takalelang	Timor-Alor-Pantar	3Alor, 2Central	to:.'be̞n.rä	dia sumpah saya: di noobenra. Na kul hobenra 'saya mau sumpah dia'		nan			
-532.0		abuitakalelangorthographic				tuong	nan		nan			
-532.0	priest (modern)	abui1241-takal	Abui-Takalelang	Timor-Alor-Pantar	3Alor, 2Central	tu.'ɔŋ	nan		nan			
-533.0		abuitakalelangorthographic				tabeekda kang	nan		nan			
-533.0	sorcerer; witch	abui1241-takal	Abui-Takalelang	Timor-Alor-Pantar	3Alor, 2Central	tä.be̞äq.dä käŋ	nan		nan			
-535.0		abuitakalelangorthographic				tapaating	nan		nan			
-535.0	sermon	abui1241-takal	Abui-Takalelang	Timor-Alor-Pantar	3Alor, 2Central	tä.pä:tiŋ	nan		nan			
-536.0		abuitakalelangorthographic				deipung	nan		nan			
-536.0	sacrifice	abui1241-takal	Abui-Takalelang	Timor-Alor-Pantar	3Alor, 2Central	de̞i.'puŋ	nan		nan			
-536.0	sacrifice	abui1241-takal	Abui-Takalelang	Timor-Alor-Pantar	3Alor, 2Central	de̞i.'pü	nan		nan			
-537.0		abuitakalelangorthographic				aremang	nan		nan			
-537.0	clan	abui1241-takal	Abui-Takalelang	Timor-Alor-Pantar	3Alor, 2Central	ä.re̞.'mã	nan		nan			
-537.0	clan	abui1241-takal	Abui-Takalelang	Timor-Alor-Pantar	3Alor, 2Central	ä.re̞.'mäŋ	nan		nan			
-538.0		abuitakalelangorthographic				tapong puna	nan		nan			
-538.0	chieftain	abui1241-takal	Abui-Takalelang	Timor-Alor-Pantar	3Alor, 2Central	tä.'pɔŋ 'pu.nä	nan		nan			
-540.0		abuitakalelangorthographic				ming tei nukdi	nan		nan			
-540.0	treaty	abui1241-takal	Abui-Takalelang	Timor-Alor-Pantar	3Alor, 2Central		I think this refers to 'unity'		nan			
-541.0		abuitakalelangorthographic				(ming) tel mia	nan		nan			
-541.0	marriage	abui1241-takal	Abui-Takalelang	Timor-Alor-Pantar	3Alor, 2Central	miŋ te̞l mi.ä	nan		nan			
-542.0		abuitakalelangorthographic				nefeela	nan		nan			
-542.0	friend	abui1241-takal	Abui-Takalelang	Timor-Alor-Pantar	3Alor, 2Central	ne̞.'fe:.lä	nan		nan			
-543.0		abuitakalelangorthographic				tiena beeka	nan		nan			
-543.0	enemy	abui1241-takal	Abui-Takalelang	Timor-Alor-Pantar	3Alor, 2Central	ti.e̞.nä 'be̞ä.qä	nan		nan			
-544.0		abuitakalelangorthographic				ama foka	nan		nan			
-544.0	king; ruler	abui1241-takal	Abui-Takalelang	Timor-Alor-Pantar	3Alor, 2Central	ä.mä fo.qä	nan		nan			
-545.0		abuitakalelangorthographic				ama uisaha	nan		nan			
-545.0	stranger	abui1241-takal	Abui-Takalelang	Timor-Alor-Pantar	3Alor, 2Central	'ä.mä ui.'sä.hä	nan		nan			
-548.0		abuitakalelangorthographic				hebel	nan		nan			
-548.0	dowry	abui1241-takal	Abui-Takalelang	Timor-Alor-Pantar	3Alor, 2Central	he̞.'be̞l	nan		nan			
-549.0		abuitakalelangorthographic				ama foka	nan		nan			
-549.0	the judge	abui1241-takal	Abui-Takalelang	Timor-Alor-Pantar	3Alor, 2Central	'ä.mä 'fo.qä	nan		nan			
-551.0		abuitakalelangorthographic				rofi naha	nan		nan			
-551.0	guilty	abui1241-takal	Abui-Takalelang	Timor-Alor-Pantar	3Alor, 2Central	rɔ.fi 'nä.hä	nan		nan			
-552.0		abuitakalelangorthographic				hei rofi	nan		nan			
-552.0	innocent	abui1241-takal	Abui-Takalelang	Timor-Alor-Pantar	3Alor, 2Central	he̞j rɔ.'fi	nan		nan			
-553.0		abuitakalelangorthographic				ama feng	nan		nan			
-553.0		abuitakalelangorthographic				ama fentook	nan		nan			
-553.0		abuitakalelangorthographic				tel feng	nan		nan			
-553.0	the murder	abui1241-takal	Abui-Takalelang	Timor-Alor-Pantar	3Alor, 2Central	'ä.mä 'fe̞n.to:k	nan		nan			
-553.0	the murder	abui1241-takal	Abui-Takalelang	Timor-Alor-Pantar	3Alor, 2Central	'ä.mä 'fe̞äŋ . Te̞l 'fe̞äŋ	nan		nan			
-554.0		abuitakalelangorthographic				toi mot	nan		nan			
-554.0	the adultery	abui1241-takal	Abui-Takalelang	Timor-Alor-Pantar	3Alor, 2Central	tɔi 'mɔt	NOT SURE about this one. Literally translated as 'our vaginas lie together'		nan			
-555.0		abuitakalelangorthographic				hei hasala	nan		nan			
-555.0	penalty	abui1241-takal	Abui-Takalelang	Timor-Alor-Pantar	3Alor, 2Central	he̞j hä.'sä.lä	nan		nan			
-556.0		abuitakalelangorthographic				dalang	nan		nan			
-556.0	fishnet	abui1241-takal	Abui-Takalelang	Timor-Alor-Pantar	3Alor, 2Central	dälã	nan		nan			
-556.0	fishnet	abui1241-takal	Abui-Takalelang	Timor-Alor-Pantar	3Alor, 2Central	däläŋ	nan		nan			
-557.0		abuitakalelangorthographic				damai	nan		nan			
-557.0	to surrender	abui1241-takal	Abui-Takalelang	Timor-Alor-Pantar	3Alor, 2Central	dä.mäi	nan		nan			
-558.0		abuitakalelangorthographic				hei saha	nan		nan			
-558.0	to defend	abui1241-takal	Abui-Takalelang	Timor-Alor-Pantar	3Alor, 2Central	he̞j 'sä.hä	nan		nan			
-559.0		abuitakalelangorthographic				taloi	nan		nan			
-559.0	the war or battle	abui1241-takal	Abui-Takalelang	Timor-Alor-Pantar	3Alor, 2Central	tä.'lɔi	nan		nan			
-560.0		abuitakalelangorthographic				kurang kaleba	nan		nan			
-560.0		abuitakalelangorthographic				maisiking	nan		nan			
-560.0	poor	abui1241-takal	Abui-Takalelang	Timor-Alor-Pantar	3Alor, 2Central	ku.räŋ kä.le̞.'bä	nan		nan			
-560.0	poor	abui1241-takal	Abui-Takalelang	Timor-Alor-Pantar	3Alor, 2Central	mäi.'si.kiŋ	nan		nan			
-561.0		abuitakalelangorthographic				latafuda nopang hang	nan		nan			
-562.0		abuitakalelangorthographic				seng	nan		nan			
-562.0	money	abui1241-takal	Abui-Takalelang	Timor-Alor-Pantar	3Alor, 2Central	se̞äŋ	nan		nan			
-563.0		abuitakalelangorthographic				aanu	nan		nan			
-563.0	market	abui1241-takal	Abui-Takalelang	Timor-Alor-Pantar	3Alor, 2Central	ä:.'nu	nan		nan			
-564.0		abuitakalelangorthographic				hebel	nan		nan			
-564.0	price	abui1241-takal	Abui-Takalelang	Timor-Alor-Pantar	3Alor, 2Central	he̞.'be̞l	nan		nan			
-565.0		abuitakalelangorthographic				neye	nan		nan			
-565.0	to own	abui1241-takal	Abui-Takalelang	Timor-Alor-Pantar	3Alor, 2Central	ne̞.'je̞	nan		nan			
-566.0		abuitakalelangorthographic				filia	nan		nan			
-566.0	to borrow	abui1241-takal	Abui-Takalelang	Timor-Alor-Pantar	3Alor, 2Central	fi.liä	nan		nan			
-567.0		abuitakalelangorthographic				baliik	nan		nan			
-567.0		abuitakalelangorthographic				manei	nan		nan			
-567.0	to trade or barter	abui1241-takal	Abui-Takalelang	Timor-Alor-Pantar	3Alor, 2Central	bä.'li:k	nan		nan			
-567.0	to trade or barter	abui1241-takal	Abui-Takalelang	Timor-Alor-Pantar	3Alor, 2Central	mä.ne̞i	nan		nan			
-568.0		abuitakalelangorthographic				daliela	nan		nan			
-568.0	expensive	abui1241-takal	Abui-Takalelang	Timor-Alor-Pantar	3Alor, 2Central	dä.lje̞.'lä	nan		nan			
-569.0		abuitakalelangorthographic				damaha	nan		nan			
-569.0	cheap	abui1241-takal	Abui-Takalelang	Timor-Alor-Pantar	3Alor, 2Central	dä.mä.'hä	nan		nan			
-570.0		abuitakalelangorthographic				hopuna	nan		nan			
-570.0	to grasp	abui1241-takal	Abui-Takalelang	Timor-Alor-Pantar	3Alor, 2Central	hɔ.'pun.nä	nan		nan			
-571.0		abuitakalelangorthographic				hatang	nan		nan			
-571.0	to let go	abui1241-takal	Abui-Takalelang	Timor-Alor-Pantar	3Alor, 2Central	hä.täŋ	nan		nan			
-572.0		abuitakalelangorthographic				taapei saak	nan		nan			
-572.0	to promise	abui1241-takal	Abui-Takalelang	Timor-Alor-Pantar	3Alor, 2Central	tä:.'pe̞i sä:q	nan		nan			
-573.0		abuitakalelangorthographic				tanga	nan		nan			
-573.0	word	abui1241-takal	Abui-Takalelang	Timor-Alor-Pantar	3Alor, 2Central	tä.ŋä	nan		nan			
-574.0		abuitakalelangorthographic				ming hawai	nan		nan			
-574.0	to answer	abui1241-takal	Abui-Takalelang	Timor-Alor-Pantar	3Alor, 2Central	miŋ hä.'ʋäi	nan		nan			
-575.0		abuitakalelangorthographic				hasikal	nan		nan			
-575.0	to refuse	abui1241-takal	Abui-Takalelang	Timor-Alor-Pantar	3Alor, 2Central	hä.si.käl	nan		nan			
-576.0		abuitakalelangorthographic				maloida	nan		nan			
-576.0	to whisper	abui1241-takal	Abui-Takalelang	Timor-Alor-Pantar	3Alor, 2Central	mä.lɔi.dä	nan		nan			
-577.0		abuitakalelangorthographic				rama	nan		nan			
-577.0	to be silent	abui1241-takal	Abui-Takalelang	Timor-Alor-Pantar	3Alor, 2Central	rä.mä	nan		nan			
-578.0		abuitakalelangorthographic				ming ananra	nan		nan			
-578.0	to tell	abui1241-takal	Abui-Takalelang	Timor-Alor-Pantar	3Alor, 2Central	miŋ ä.'nä.'rä	nan		nan			
-579.0		abuitakalelangorthographic				hetahai	nan		nan			
-579.0	to learn	abui1241-takal	Abui-Takalelang	Timor-Alor-Pantar	3Alor, 2Central	he̞.tä.'häi	nan		nan			
-580.0		abuitakalelangorthographic				ok fanga	nan		nan			
-580.0	to teach	abui1241-takal	Abui-Takalelang	Timor-Alor-Pantar	3Alor, 2Central	ɔq fä.'ŋä	also used for 'tell' or 'let someone know'		nan			
-581.0		abuitakalelangorthographic				kaang	nan		nan			
-581.0	easy	abui1241-takal	Abui-Takalelang	Timor-Alor-Pantar	3Alor, 2Central	kä:ŋ	nan		nan			
-582.0		abuitakalelangorthographic				beeka	nan		nan			
-582.0		abuitakalelangorthographic				panepan	nan		nan			
-582.0	difficult	abui1241-takal	Abui-Takalelang	Timor-Alor-Pantar	3Alor, 2Central	'be̞ä.qä	nan		nan			
-582.0	difficult	abui1241-takal	Abui-Takalelang	Timor-Alor-Pantar	3Alor, 2Central	pä.ne̞.'pän	nan		nan			
-583.0		abuitakalelangorthographic				kaanri	nan		nan			
-583.0	finished	abui1241-takal	Abui-Takalelang	Timor-Alor-Pantar	3Alor, 2Central	kä:nri	nan		nan			
-584.0		abuitakalelangorthographic				yal do	nan		nan			
-584.0	now	abui1241-takal	Abui-Takalelang	Timor-Alor-Pantar	3Alor, 2Central	jäl dɔ	nan		nan			
-585.0		abuitakalelangorthographic				jam	nan		nan			
-585.0		abuitakalelangorthographic				nala huor	nan		nan			
-585.0	hour	abui1241-takal	Abui-Takalelang	Timor-Alor-Pantar	3Alor, 2Central	nä.'lä hu.ɔr	nan		nan			
-586.0		abuitakalelangorthographic				doofal nuku	nan		nan			
-586.0		abuitakalelangorthographic				sama	nan		nan			
-586.0		abuitakalelangorthographic				tei nuku	nan		nan			
-586.0	same	abui1241-takal	Abui-Takalelang	Timor-Alor-Pantar	3Alor, 2Central	do:.fäl nu.ku	LOAN		nan			
-586.0	same	abui1241-takal	Abui-Takalelang	Timor-Alor-Pantar	3Alor, 2Central	sä.mä	LOAN		nan			
-586.0	same	abui1241-takal	Abui-Takalelang	Timor-Alor-Pantar	3Alor, 2Central	te̞j nu.ku	LOAN		nan			
-587.0		abuitakalelangorthographic				diking	nan		nan			
-587.0	oven/cooking place	abui1241-takal	Abui-Takalelang	Timor-Alor-Pantar	3Alor, 2Central	di.'kiŋ	yes		nan			
-598.0		abuitakalelangorthographic				tohaloi, hel tahaloi	nan		nan			
-598.0	to chase away; to expel	abui1241-takal	Abui-Takalelang	Timor-Alor-Pantar	3Alor, 2Central	he̞l tä.hä.lɔi	na kaai tahaloi		nan			
-598.0	to chase away; to expel	abui1241-takal	Abui-Takalelang	Timor-Alor-Pantar	3Alor, 2Central	tɔ.hä.lɔi	na kaai tahaloi		nan			
-=======
 0.0	sky	abui1241-takal	Abui-Takalelang	Timor-Alor-Pantar	3Alor, 2Central	ä.'di	nan	ä ˈd - - i	('sky', 'abui1241-petle', 'a.di( )')	nan		
 0.0	sky	abui1241-takal-o	Abui-Takalelang (Orthographic)	Timor-Alor-Pantar	3Alor, 2Central	adi	nan	a d - - i	('sky', 'abui1241-petle', 'a.di( )')	nan		
 1.0	sun	abui1241-takal	Abui-Takalelang	Timor-Alor-Pantar	3Alor, 2Central	wär	nan	w ä r - - - -	('sun', 'abui1241-takal', 'wär')	nan		
@@ -2509,5 +1251,4 @@
 587.0	oven/cooking place	abui1241-takal-o	Abui-Takalelang (Orthographic)	Timor-Alor-Pantar	3Alor, 2Central	diking	nan	d i k i n g	"('oven/cooking place', 'abui1241-takal', ""di.'kiŋ"")"	nan		
 598.0	to chase away; to expel	abui1241-takal	Abui-Takalelang	Timor-Alor-Pantar	3Alor, 2Central	he̞l tä.hä.lɔi	na kaai tahaloi	h e̞ l _ t ä h ä l ɔ i	('to chase away; to expel', 'abui1241-takal', 'he̞l tä.hä.lɔi')	nan		
 598.0	to chase away; to expel	abui1241-takal	Abui-Takalelang	Timor-Alor-Pantar	3Alor, 2Central	tɔ.hä.lɔi	na kaai tahaloi	- - - - t ɔ h ä l ɔ i	('to chase away; to expel', 'abui1241-takal', 'he̞l tä.hä.lɔi')	nan		
-598.0	to chase away; to expel	abui1241-takal-o	Abui-Takalelang (Orthographic)	Timor-Alor-Pantar	3Alor, 2Central	tohaloi, hel tahaloi	nan	- - - - t o h a l o i	('to chase away; to expel', 'abui1241-takal', 'he̞l tä.hä.lɔi')	nan		
->>>>>>> e3c7aa63
+598.0	to chase away; to expel	abui1241-takal-o	Abui-Takalelang (Orthographic)	Timor-Alor-Pantar	3Alor, 2Central	tohaloi, hel tahaloi	nan	- - - - t o h a l o i	('to chase away; to expel', 'abui1241-takal', 'he̞l tä.hä.lɔi')	nan		