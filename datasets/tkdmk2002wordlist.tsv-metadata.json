--- conflicted
+++ resolved
@@ -2,11 +2,7 @@
   "abstract": "[No description]",
   "filename": "/vol/winshare/Public/ResearchData/HUM/LUCL-KlamerVICI/sunda_database_raw_git/lexirumah-data/datasets/tkdmk2002wordlist.tsv",
   "id": "klamer2002tokod",
-<<<<<<< HEAD
-  "name": "Klamer 2002: Field notes on  Tokodede",
-=======
   "name": "Klamer 2002: Field notes on Tokodede",
->>>>>>> 53d7ef51
   "sources": [
     {
       "assistant": [
