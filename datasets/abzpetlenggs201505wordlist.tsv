Feature_ID	English	Language_ID	Language name (-dialect)	Family	Region	Value	Comment	Alignment	Cognate Set	Source	Loan	Reference
<<<<<<< HEAD
0.0		abui1234-petle				a.di( )	nan		nan			
0.0		abuipetlengorthographic				adi	nan		nan			
4.0		abui1234-petle				ak.'un	nan		nan			
4.0		abuipetlengorthographic				akun	nan		nan			
5.0		abui1234-petle				leŋ	nan		nan			
5.0		abuipetlengorthographic				leng	nan		nan			
6.0		abui1234-petle				tuŋ	nan		nan			
6.0		abuipetlengorthographic				tung	nan		nan			
10.0		abui1234-petle				ar.'ja	nan		nan			
10.0		abuipetlengorthographic				aria	nan		nan			
14.0		abui1234-petle				ta.'moi	nan		nan			
14.0		abuipetlengorthographic				tamoi	nan		nan			
28.0		abui1234-petle				'me.laŋ	nan		nan			
28.0		abuipetlengorthographic				melang	nan		nan			
32.0		abui1234-petle				ʋi	nan		nan			
32.0		abuipetlengorthographic				wi	nan		nan			
46.0		abui1234-petle				'pe.laŋ	nan		nan			
46.0		abuipetlengorthographic				pelang	nan		nan			
47.0		abui1234-petle				lol	nan		nan			
47.0		abuipetlengorthographic				lol	nan		nan			
49.0		abuipetlengorthographic				x	nan		nan			
51.0		abui1234-petle				si.'la	Should be superscript		nan			
51.0		abuipetlengorthographic				sila	nan		nan			
52.0		abui1234-petle				sa.'pa.da	nan		nan			
52.0		abuipetlengorthographic				sapada	nan		nan			
53.0		abui1234-petle				fa.'liŋ	nan		nan			
53.0		abuipetlengorthographic				faling	nan		nan			
54.0		abui1234-petle					TABACCO: kabak		nan			
54.0		abuipetlengorthographic				x	nan		nan			
62.0		abui1234-petle				ti.'lei	nan		nan			
62.0		abuipetlengorthographic				tilei	nan		nan			
65.0		abui1234-petle				'na.maŋ	nan		nan			
65.0		abuipetlengorthographic				namang	nan		nan			
67.0		abui1234-petle				a.'ra	nan		nan			
67.0		abuipetlengorthographic				ara	nan		nan			
72.0		abui1234-petle				na.'bak	nan		nan			
72.0		abuipetlengorthographic				nabak	nan		nan			
73.0		abui1234-petle				a.'ruj	yes		nan			
73.0		abuipetlengorthographic				arui	nan		nan			
75.0		abui1234-petle				ma.la.'tei	nan		nan			
75.0		abuipetlengorthographic				malatei	nan		nan			
77.0		abui1234-petle				fa.'la	nan		nan			
77.0		abuipetlengorthographic				fala	nan		nan			
78.0		abui1234-petle				fa.'la  'gu.daŋ	nan		nan			
78.0		abuipetlengorthographic				fala gudang	nan		nan			
81.0		abui1234-petle				luŋ	nan		nan			
81.0		abuipetlengorthographic				lung	nan		nan			
92.0		abui1234-petle				upu	nan		nan			
92.0		abuipetlengorthographic				upu	nan		nan			
98.0		abui1234-petle				´aj.ak ´ma	nan		nan			
98.0		abuipetlengorthographic				ayak ma	nan		nan			
114.0		abui1234-petle					wata		nan			
119.0		abui1234-petle					bata kul		nan			
120.0		abui1234-petle					mai		nan			
121.0		abui1234-petle					mihaa/miaa		nan			
122.0		abui1234-petle					mase		nan			
123.0		abui1234-petle					bata mihaa		nan			
124.0		abui1234-petle					song		nan			
125.0		abui1234-petle					kuwai song		nan			
126.0		abui1234-petle					takoi		nan			
128.0		abui1234-petle					susu		nan			
129.0		abui1234-petle					atiy/atii		nan			
130.0		abui1234-petle					tamada		nan			
131.0		abui1234-petle					mahiting		nan			
136.0		abui1234-petle				we:	nan		nan			
136.0		abuipetlengorthographic				we	nan		nan			
148.0		abui1234-petle				njieŋ	nan		nan			
148.0		abuipetlengorthographic				nieng	nan		nan			
154.0		abui1234-petle				'i.tiŋ	nan		nan			
154.0		abuipetlengorthographic				iting	nan		nan			
185.0		abui1234-petle				ku.'ral	nan		nan			
185.0		abuipetlengorthographic				kural	nan		nan			
190.0		abui1234-petle				am.'a	nan		nan			
190.0		abuipetlengorthographic				ama	nan		nan			
191.0		abui1234-petle				an.'a	nan		nan			
191.0		abuipetlengorthographic				ana	nan		nan			
192.0		abui1234-petle				'mo.ki	nan		nan			
192.0		abuipetlengorthographic				moki	nan		nan			
193.0		abui1234-petle				neŋ	nan		nan			
193.0		abuipetlengorthographic				neng	nan		nan			
194.0		abui1234-petle				me:l	nan		nan			
194.0		abuipetlengorthographic				mel	nan		nan			
197.0		abui1234-petle				ni.'ja	nan		nan			
197.0		abuipetlengorthographic				niya	nan		nan			
198.0		abui1234-petle				nu.'ma	nan		nan			
198.0		abuipetlengorthographic				numa	nan		nan			
211.0		abui1234-petle				na.'ha	nan		nan			
211.0		abuipetlengorthographic				naha	nan		nan			
216.0		abui1234-petle				na.'la	nan		nan			
216.0		abuipetlengorthographic				nala	nan		nan			
217.0		abui1234-petle				ma:	nan		nan			
217.0		abuipetlengorthographic				maa	nan		nan			
218.0		abui1234-petle				'te(:).ha	nan		nan			
218.0		abuipetlengorthographic				teha	nan		nan			
223.0		abui1234-petle				i.'ti	nan		nan			
223.0		abuipetlengorthographic				iti	nan		nan			
224.0		abui1234-petle				i.'ti mu:	nan		nan			
224.0		abuipetlengorthographic				iti muu	nan		nan			
227.0		abui1234-petle				me	nan		nan			
227.0		abuipetlengorthographic				me	nan		nan			
228.0		abui1234-petle				we	nan		nan			
228.0		abui1234-petle				ʋe	nan		nan			
228.0		abuipetlengorthographic				we	nan		nan			
231.0		abui1234-petle				ai.'bi.kil	some palatilization going on		nan			
231.0		abui1234-petle				i.'bi.kil	some palatilization going on		nan			
231.0		abuipetlengorthographic				aibikil	nan		nan			
231.0		abuipetlengorthographic				ibikil	nan		nan			
232.0		abui1234-petle				ai.'kaŋ	nan		nan			
232.0		abui1234-petle				i.'kaŋ	nan		nan			
232.0		abuipetlengorthographic				aikang	nan		nan			
232.0		abuipetlengorthographic				ikang	nan		nan			
238.0		abui1234-petle				kai	nan		nan			
238.0		abuipetlengorthographic				kai	nan		nan			
241.0		abui1234-petle				i.'li	nan		nan			
241.0		abuipetlengorthographic				ili	nan		nan			
250.0		abui1234-petle				a.'fu	nan		nan			
250.0		abuipetlengorthographic				afu	nan		nan			
254.0		abui1234-petle				bu.'a.ja 'ta.ma	nan		nan			
254.0		abuipetlengorthographic				buaya tama	nan		nan			
264.0		abui1234-petle				mon	nan		nan			
264.0		abuipetlengorthographic				mon	nan		nan			
266.0		abui1234-petle				ruwal bura	nan		nan			
266.0		abuipetlengorthographic				rual bura	nan		nan			
279.0		abui1234-petle				bi.'keŋ	nan		nan			
279.0		abuipetlengorthographic				bikeng	nan		nan			
288.0		abui1234-petle				li.'la( )	nan		nan			
288.0		abuipetlengorthographic				lila	nan		nan			
289.0		abui1234-petle				pa.'la.ta( )	nan		nan			
289.0		abuipetlengorthographic				palata	nan		nan			
290.0		abui1234-petle				ka:ŋ	nan		nan			
290.0		abuipetlengorthographic				kaang	nan		nan			
291.0		abui1234-petle				'be:.ka	nan		nan			
291.0		abuipetlengorthographic				beeka	nan		nan			
298.0		abui1234-petle				te.'li.a	nan		nan			
298.0		abui1234-petle				tǝ.'li.a	nan		nan			
298.0		abuipetlengorthographic				telia	nan		nan			
316.0		abui1234-petle				fo.ko	nan		nan			
316.0		abui1234-petle				foka	nan		nan			
316.0		abuipetlengorthographic				foka	nan		nan			
317.0		abui1234-petle				mi:.'ta	nan		nan			
317.0		abuipetlengorthographic				mita	nan		nan			
320.0		abui1234-petle				'ma.di	nan		nan			
320.0		abuipetlengorthographic				madi	nan		nan			
329.0		abui1234-petle				a.ka.'ni	nan		nan			
329.0		abuipetlengorthographic				akani	nan		nan			
330.0		abui1234-petle				ku.'li	nan		nan			
330.0		abuipetlengorthographic				kuli	nan		nan			
332.0		abui1234-petle				wa.la.'ŋai	nan		nan			
332.0		abui1234-petle				wa.la.'ŋɪi	nan		nan			
332.0		abuipetlengorthographic				walangai	nan		nan			
332.0		abuipetlengorthographic				walangei	nan		nan			
341.0		abui1234-petle				fu:.'ja	nan		nan			
341.0		abuipetlengorthographic				fuya	nan		nan			
346.0		abui1234-petle				'no:.miŋ ha.'tuk	nan		nan			
346.0		abuipetlengorthographic				nooming hatuk	nan		nan			
348.0		abui1234-petle				'la.ral	Malay Laral: discussion about word		nan			
348.0		abuipetlengorthographic				laral	nan		nan			
351.0		abui1234-petle				'la.ral	nan		nan			
351.0		abuipetlengorthographic				laral	nan		nan			
358.0		abui1234-petle				mi.'ti	nan		nan			
358.0		abuipetlengorthographic				miti	nan		nan			
360.0		abui1234-petle				pu.'tok ho.'la:k	/o/ sounds like a /u/		nan			
360.0		abuipetlengorthographic				putok holak	nan		nan			
362.0		abui1234-petle				la:k	nan		nan			
362.0		abuipetlengorthographic				laak	nan		nan			
370.0		abui1234-petle				ma:l	nan		nan			
370.0		abui1234-petle				sen	nan		nan			
370.0		abui1234-petle				sεn	nan		nan			
370.0		abuipetlengorthographic				maal	nan		nan			
370.0		abuipetlengorthographic				sen	nan		nan			
376.0		abui1234-petle				moŋ	nan		nan			
376.0		abuipetlengorthographic				mong	nan		nan			
377.0		abui1234-petle				l	el: give to you		nan			
377.0		abuipetlengorthographic				l	nan		nan			
379.0		abui1234-petle				jei	CHECK		nan			
379.0		abuipetlengorthographic				yei	nan		nan			
380.0		abui1234-petle				jei	nan		nan			
380.0		abuipetlengorthographic				yei	nan		nan			
381.0		abui1234-petle				fel	nan		nan			
381.0		abuipetlengorthographic				fel	nan		nan			
383.0		abui1234-petle				jei hofaŋa	nan		nan			
383.0		abuipetlengorthographic				yei hofanga	nan		nan			
389.0		abui1234-petle				hiŋ ah.'el	nan		nan			
389.0		abuipetlengorthographic				(hing) ahel	nan		nan			
397.0		abui1234-petle				feŋ	nan		nan			
397.0		abuipetlengorthographic				feng	nan		nan			
406.0		abui1234-petle				ta'lu:k	nan		nan			
406.0		abuipetlengorthographic				taluk	nan		nan			
410.0		abui1234-petle				bol moŋ	nan		nan			
410.0		abuipetlengorthographic				bol mong	nan		nan			
416.0		abui1234-petle				tel	nan		nan			
416.0		abuipetlengorthographic				tel	nan		nan			
419.0		abui1234-petle				ho.'pu.na	nan		nan			
419.0		abuipetlengorthographic				hopuna	nan		nan			
420.0		abui1234-petle				kol	nan		nan			
420.0		abuipetlengorthographic				kol	nan		nan			
421.0		abuipetlengorthographic				tafik	nan		nan			
422.0		abuipetlengorthographic				hafik	nan		nan			
433.0		abui1234-petle				ta.kau	nan		nan			
433.0		abuipetlengorthographic				takau	nan		nan			
438.0		abui1234-petle					written but no spoken		nan			
438.0		abuipetlengorthographic				neroi	nan		nan			
442.0		abui1234-petle				tak	check recording for example		nan			
442.0		abuipetlengorthographic				tak	nan		nan			
450.0		abui1234-petle				'nu.ku	stress is diff		nan			
450.0		abuipetlengorthographic				nuku	nan		nan			
451.0		abui1234-petle				'o.ki	nan		nan			
451.0		abuipetlengorthographic				oki	nan		nan			
452.0		abui1234-petle				'su.a	nan		nan			
452.0		abuipetlengorthographic				sua	nan		nan			
453.0		abui1234-petle				bu.'ti	nan		nan			
453.0		abuipetlengorthographic				buti	nan		nan			
454.0		abui1234-petle				je.'tiŋ	nan		nan			
454.0		abuipetlengorthographic				yeting	nan		nan			
455.0		abui1234-petle				ta.'la.ma	nan		nan			
455.0		abuipetlengorthographic				talama	nan		nan			
456.0		abui1234-petle				je.'tiŋ  'o.ki	nan		nan			
456.0		abuipetlengorthographic				yeting oki	nan		nan			
457.0		abui1234-petle				je.'tiŋ 'su.a	nan		nan			
457.0		abuipetlengorthographic				yeting sua	nan		nan			
458.0		abui1234-petle				je.'tiŋ buti	nan		nan			
458.0		abuipetlengorthographic				yeting buti	nan		nan			
459.0		abui1234-petle				kar.'nu.ku	nan		nan			
459.0		abuipetlengorthographic				karnuku	nan		nan			
470.0		abuipetlengorthographic				kär.'ä.jo.qu wäl 'ta.la.ma	nan		nan			
471.0		abuipetlengorthographic				kär.'ä.jo.qu wäl je̞.tiŋ ä.jo.'qu	nan		nan			
472.0		abuipetlengorthographic				kär.'ä.jo.qu wäl je̞.ti 'su.a	nan		nan			
473.0		abuipetlengorthographic				kär.'ä.jo.qu wäl je̞.tiŋ bu.'ti	nan		nan			
503.0		abui1234-petle				a.'ku.i 'sa.ha	nan		nan			
503.0		abui1234-petle				fal 'fa.la	nan		nan			
503.0		abuipetlengorthographic				akui saha	nan		nan			
503.0		abuipetlengorthographic				fal fala	nan		nan			
=======
0.0	sky	abui1241-petle	Abui-Petleng	Timor-Alor-Pantar	3Alor, 2Central	a.di( )	nan	a d - - i	('sky', 'abui1241-petle', 'a.di( )')	nan		
0.0	sky	abui1241-petle-o	Abui-Petleng (Orthographic)	Timor-Alor-Pantar	3Alor, 2Central	adi	nan	a d - - i	('sky', 'abui1241-petle', 'a.di( )')	nan		
4.0	night	abui1241-petle	Abui-Petleng	Timor-Alor-Pantar	3Alor, 2Central	ak.'un	nan	- - a k ˈu n - -	"('night', 'abui1241-petle', ""ak.'un"")"	nan		
4.0	night	abui1241-petle-o	Abui-Petleng (Orthographic)	Timor-Alor-Pantar	3Alor, 2Central	akun	nan	- - a k u n - -	"('night', 'abui1241-petle', ""ak.'un"")"	nan		
5.0	day	abui1241-petle	Abui-Petleng	Timor-Alor-Pantar	3Alor, 2Central	leŋ	nan	l e ŋ - -	('day', 'abui1241-petle', 'leŋ')	nan		
5.0	day	abui1241-petle-o	Abui-Petleng (Orthographic)	Timor-Alor-Pantar	3Alor, 2Central	leng	nan	l e n g -	('day', 'abui1241-petle', 'leŋ')	nan		
6.0	year	abui1241-petle	Abui-Petleng	Timor-Alor-Pantar	3Alor, 2Central	tuŋ	nan	t u ŋ - -	('year', 'abui1241-petle', 'tuŋ')	nan		
6.0	year	abui1241-petle-o	Abui-Petleng (Orthographic)	Timor-Alor-Pantar	3Alor, 2Central	tung	nan	t u n - g	('year', 'abui1241-petle', 'tuŋ')	nan		
10.0	tomorrow	abui1241-petle	Abui-Petleng	Timor-Alor-Pantar	3Alor, 2Central	ar.'ja	nan	a r ˈj a	"('tomorrow', 'abui1241-petle', ""ar.'ja"")"	nan		
10.0	tomorrow	abui1241-petle-o	Abui-Petleng (Orthographic)	Timor-Alor-Pantar	3Alor, 2Central	aria	nan	a r i - a	('tomorrow', 'abui1241-petle-o', 'aria')	nan		
14.0	wind	abui1241-petle	Abui-Petleng	Timor-Alor-Pantar	3Alor, 2Central	ta.'moi	nan	nan	"('wind', 'abui1241-petle', ""ta.'moi"")"	nan		
14.0	wind	abui1241-petle-o	Abui-Petleng (Orthographic)	Timor-Alor-Pantar	3Alor, 2Central	tamoi	nan	nan	"('wind', 'abui1241-petle', ""ta.'moi"")"	nan		
28.0	village	abui1241-petle	Abui-Petleng	Timor-Alor-Pantar	3Alor, 2Central	'me.laŋ	nan	ˈm e l a ŋ -	"('village', 'abui1241-petle', ""'me.laŋ"")"	nan		
28.0	village	abui1241-petle-o	Abui-Petleng (Orthographic)	Timor-Alor-Pantar	3Alor, 2Central	melang	nan	m e l a n g	"('village', 'abui1241-petle', ""'me.laŋ"")"	nan		
32.0	stone	abui1241-petle	Abui-Petleng	Timor-Alor-Pantar	3Alor, 2Central	ʋi	nan	ʋ i - -	('stone', 'abui1241-petle', 'ʋi')	nan		
32.0	stone	abui1241-petle-o	Abui-Petleng (Orthographic)	Timor-Alor-Pantar	3Alor, 2Central	wi	nan	w i - -	('stone', 'abui1241-petle', 'ʋi')	nan		
46.0	canoe	abui1241-petle	Abui-Petleng	Timor-Alor-Pantar	3Alor, 2Central	'pe.laŋ	nan	ˈp e l a ŋ -	"('canoe', 'abui1241-petle', ""'pe.laŋ"")"	nan		
46.0	canoe	abui1241-petle-o	Abui-Petleng (Orthographic)	Timor-Alor-Pantar	3Alor, 2Central	pelang	nan	p e l a n g	"('canoe', 'abui1241-petle', ""'pe.laŋ"")"	nan		
47.0	sail (n.)	abui1241-petle	Abui-Petleng	Timor-Alor-Pantar	3Alor, 2Central	lol	nan	#NAME?	('sail (n.)', 'abui1241-petle', 'lol')	nan		
47.0	sail (n.)	abui1241-petle-o	Abui-Petleng (Orthographic)	Timor-Alor-Pantar	3Alor, 2Central	lol	nan	#NAME?	('sail (n.)', 'abui1241-petle', 'lol')	nan		
51.0	rope	abui1241-petle	Abui-Petleng	Timor-Alor-Pantar	3Alor, 2Central	si.'la	Should be superscript	s i ˈl a - -	"('rope', 'abui1241-petle', ""si.'la"")"	nan		
51.0	rope	abui1241-petle-o	Abui-Petleng (Orthographic)	Timor-Alor-Pantar	3Alor, 2Central	sila	nan	s i l a - -	"('rope', 'abui1241-petle', ""si.'la"")"	nan		
52.0	machete	abui1241-petle	Abui-Petleng	Timor-Alor-Pantar	3Alor, 2Central	sa.'pa.da	nan	s a ˈp a d a -	"('machete', 'abui1241-petle', ""sa.'pa.da"")"	nan		
52.0	machete	abui1241-petle-o	Abui-Petleng (Orthographic)	Timor-Alor-Pantar	3Alor, 2Central	sapada	nan	s a p a d a -	"('machete', 'abui1241-petle', ""sa.'pa.da"")"	nan		
53.0	axe	abui1241-petle	Abui-Petleng	Timor-Alor-Pantar	3Alor, 2Central	fa.'liŋ	nan	nan	('axe', 'atim1239', 'faling')	nan		
53.0	axe	abui1241-petle-o	Abui-Petleng (Orthographic)	Timor-Alor-Pantar	3Alor, 2Central	faling	nan	nan	('axe', 'atim1239', 'faling')	nan		
62.0	comb	abui1241-petle	Abui-Petleng	Timor-Alor-Pantar	3Alor, 2Central	ti.'lei	nan	t i ˈl e i	"('comb', 'abui1241-petle', ""ti.'lei"")"	nan		
62.0	comb	abui1241-petle-o	Abui-Petleng (Orthographic)	Timor-Alor-Pantar	3Alor, 2Central	tilei	nan	t i l e i	"('comb', 'abui1241-petle', ""ti.'lei"")"	nan		
65.0	clothing	abui1241-petle	Abui-Petleng	Timor-Alor-Pantar	3Alor, 2Central	'na.maŋ	nan	ˈn a m a ŋ -	"('clothing', 'abui1241-petle', ""'na.maŋ"")"	nan		
65.0	clothing	abui1241-petle-o	Abui-Petleng (Orthographic)	Timor-Alor-Pantar	3Alor, 2Central	namang	nan	n a m a n g	"('clothing', 'abui1241-petle', ""'na.maŋ"")"	nan		
67.0	fire	abui1241-petle	Abui-Petleng	Timor-Alor-Pantar	3Alor, 2Central	a.'ra	nan	a ˈr a	"('fire', 'abui1241-petle', ""a.'ra"")"	nan		
67.0	fire	abui1241-petle-o	Abui-Petleng (Orthographic)	Timor-Alor-Pantar	3Alor, 2Central	ara	nan	a r a	"('fire', 'abui1241-petle', ""a.'ra"")"	nan		
72.0	mud	abui1241-petle	Abui-Petleng	Timor-Alor-Pantar	3Alor, 2Central	na.'bak	nan	n a ˈb a k	"('mud', 'abui1241-petle', ""na.'bak"")"	nan		
72.0	mud	abui1241-petle-o	Abui-Petleng (Orthographic)	Timor-Alor-Pantar	3Alor, 2Central	nabak	nan	n a b a k	"('mud', 'abui1241-petle', ""na.'bak"")"	nan		
73.0	clay	abui1241-petle	Abui-Petleng	Timor-Alor-Pantar	3Alor, 2Central	a.'ruj	yes	a ˈr u j -	"('clay', 'abui1241-petle', ""a.'ruj"")"	nan		
73.0	clay	abui1241-petle-o	Abui-Petleng (Orthographic)	Timor-Alor-Pantar	3Alor, 2Central	arui	nan	a r u - i	"('clay', 'abui1241-petle', ""a.'ruj"")"	nan		
75.0	sand	abui1241-petle	Abui-Petleng	Timor-Alor-Pantar	3Alor, 2Central	ma.la.'tei	nan	nan	"('sand', 'abui1241-petle', ""ma.la.'tei"")"	nan		
75.0	sand	abui1241-petle-o	Abui-Petleng (Orthographic)	Timor-Alor-Pantar	3Alor, 2Central	malatei	nan	nan	"('sand', 'abui1241-petle', ""ma.la.'tei"")"	nan		
77.0	house	abui1241-petle	Abui-Petleng	Timor-Alor-Pantar	3Alor, 2Central	fa.'la	nan	nan	"('house', 'abui1241-petle', ""fa.'la"")"	nan		
77.0	house	abui1241-petle-o	Abui-Petleng (Orthographic)	Timor-Alor-Pantar	3Alor, 2Central	fala	nan	nan	"('house', 'abui1241-petle', ""fa.'la"")"	nan		
78.0	traditional house	abui1241-petle	Abui-Petleng	Timor-Alor-Pantar	3Alor, 2Central	fa.'la  'gu.daŋ	nan	nan	nan	nan		
78.0	traditional house	abui1241-petle-o	Abui-Petleng (Orthographic)	Timor-Alor-Pantar	3Alor, 2Central	fala gudang	nan	f a l a _ g u d a n g	('traditional house', 'abui1241-petle-o', 'fala gudang')	nan		
81.0	door	abui1241-petle	Abui-Petleng	Timor-Alor-Pantar	3Alor, 2Central	luŋ	nan	l u - - ŋ -	('door', 'abui1241-petle', 'luŋ')	nan		
81.0	door	abui1241-petle-o	Abui-Petleng (Orthographic)	Timor-Alor-Pantar	3Alor, 2Central	lung	nan	l u - - n g	('door', 'abui1241-petle', 'luŋ')	nan		
92.0	fruit	abui1241-petle	Abui-Petleng	Timor-Alor-Pantar	3Alor, 2Central	upu	nan	u p u	('fruit', 'abui1241-petle', 'upu')	nan		
92.0	fruit	abui1241-petle-o	Abui-Petleng (Orthographic)	Timor-Alor-Pantar	3Alor, 2Central	upu	nan	u p u	('fruit', 'abui1241-petle', 'upu')	nan		
98.0	cooked rice	abui1241-petle	Abui-Petleng	Timor-Alor-Pantar	3Alor, 2Central	´aj.ak ´ma	nan	nan	('cooked rice', 'abui1241-petle', '´aj.ak ´ma')	nan		
98.0	cooked rice	abui1241-petle-o	Abui-Petleng (Orthographic)	Timor-Alor-Pantar	3Alor, 2Central	ayak ma	nan	nan	('cooked rice', 'abui1241-petle', '´aj.ak ´ma')	nan		
136.0	blood	abui1241-petle	Abui-Petleng	Timor-Alor-Pantar	3Alor, 2Central	we:	nan	nan	('blood', 'abui1241-petle', 'we:')	nan		
136.0	blood	abui1241-petle-o	Abui-Petleng (Orthographic)	Timor-Alor-Pantar	3Alor, 2Central	we	nan	nan	('blood', 'abui1241-petle', 'we:')	nan		
148.0	eye	abui1241-petle	Abui-Petleng	Timor-Alor-Pantar	3Alor, 2Central	njieŋ	nan	n j i e ŋ - -	('eye', 'abui1241-petle', 'njieŋ')	nan		
148.0	eye	abui1241-petle-o	Abui-Petleng (Orthographic)	Timor-Alor-Pantar	3Alor, 2Central	nieng	nan	n - i e n g -	('eye', 'abui1241-petle', 'njieŋ')	nan		
154.0	teeth	abui1241-petle	Abui-Petleng	Timor-Alor-Pantar	3Alor, 2Central	'i.tiŋ	nan	ˈi t i ŋ -	"('teeth', 'abui1241-petle', ""'i.tiŋ"")"	nan		
154.0	teeth	abui1241-petle-o	Abui-Petleng (Orthographic)	Timor-Alor-Pantar	3Alor, 2Central	iting	nan	i t i n g	"('teeth', 'abui1241-petle', ""'i.tiŋ"")"	nan		
185.0	scabies	abui1241-petle	Abui-Petleng	Timor-Alor-Pantar	3Alor, 2Central	ku.'ral	nan	k u ˈr a l	"('scabies', 'abui1241-petle', ""ku.'ral"")"	nan		
185.0	scabies	abui1241-petle-o	Abui-Petleng (Orthographic)	Timor-Alor-Pantar	3Alor, 2Central	kural	nan	k u r a l	"('scabies', 'abui1241-petle', ""ku.'ral"")"	nan		
190.0	person	abui1241-petle	Abui-Petleng	Timor-Alor-Pantar	3Alor, 2Central	am.'a	nan	- a m ˈa	"('person', 'abui1241-petle', ""am.'a"")"	nan		
190.0	person	abui1241-petle-o	Abui-Petleng (Orthographic)	Timor-Alor-Pantar	3Alor, 2Central	ama	nan	#NAME?	"('person', 'abui1241-petle', ""am.'a"")"	nan		
191.0	name	abui1241-petle	Abui-Petleng	Timor-Alor-Pantar	3Alor, 2Central	an.'a	nan	- - a - n ˈa - -	"('name', 'abui1241-petle', ""an.'a"")"	nan		
191.0	name	abui1241-petle-o	Abui-Petleng (Orthographic)	Timor-Alor-Pantar	3Alor, 2Central	ana	nan	- - a - n a - -	"('name', 'abui1241-petle', ""an.'a"")"	nan		
192.0	child	abui1241-petle	Abui-Petleng	Timor-Alor-Pantar	3Alor, 2Central	'mo.ki	nan	- - ˈm o k i	"('child', 'abui1241-petle', ""'mo.ki"")"	nan		
192.0	child	abui1241-petle-o	Abui-Petleng (Orthographic)	Timor-Alor-Pantar	3Alor, 2Central	moki	nan	#NAME?	"('child', 'abui1241-petle', ""'mo.ki"")"	nan		
193.0	man	abui1241-petle	Abui-Petleng	Timor-Alor-Pantar	3Alor, 2Central	neŋ	nan	n e - ŋ -	('man', 'abui1241-petle', 'neŋ')	nan		
193.0	man	abui1241-petle-o	Abui-Petleng (Orthographic)	Timor-Alor-Pantar	3Alor, 2Central	neng	nan	n e - n g	('man', 'abui1241-petle', 'neŋ')	nan		
194.0	woman	abui1241-petle	Abui-Petleng	Timor-Alor-Pantar	3Alor, 2Central	me:l	nan	m eː - - l - -	('woman', 'abui1241-petle', 'me:l')	nan		
194.0	woman	abui1241-petle-o	Abui-Petleng (Orthographic)	Timor-Alor-Pantar	3Alor, 2Central	mel	nan	m e - - l - -	('woman', 'abui1241-petle', 'me:l')	nan		
197.0	mother	abui1241-petle	Abui-Petleng	Timor-Alor-Pantar	3Alor, 2Central	ni.'ja	nan	nan	('mother', 'atim1239', 'hea')	nan		
197.0	mother	abui1241-petle-o	Abui-Petleng (Orthographic)	Timor-Alor-Pantar	3Alor, 2Central	niya	nan	nan	('mother', 'atim1239', 'hea')	nan		
198.0	father	abui1241-petle	Abui-Petleng	Timor-Alor-Pantar	3Alor, 2Central	nu.'ma	nan	nan	('father', 'atim1239', 'mama')	nan		
198.0	father	abui1241-petle-o	Abui-Petleng (Orthographic)	Timor-Alor-Pantar	3Alor, 2Central	numa	nan	nan	('father', 'atim1239', 'mama')	nan		
211.0	no; not	abui1241-petle	Abui-Petleng	Timor-Alor-Pantar	3Alor, 2Central	na.'ha	nan	n a ˈh a - -	"('no; not', 'abui1241-petle', ""na.'ha"")"	nan		
211.0	no; not	abui1241-petle-o	Abui-Petleng (Orthographic)	Timor-Alor-Pantar	3Alor, 2Central	naha	nan	n a h a - -	"('no; not', 'abui1241-petle', ""na.'ha"")"	nan		
216.0	what?	abui1241-petle	Abui-Petleng	Timor-Alor-Pantar	3Alor, 2Central	na.'la	nan	n a ˈl - - - a	"('what?', 'abui1241-petle', ""na.'la"")"	nan		
216.0	what?	abui1241-petle-o	Abui-Petleng (Orthographic)	Timor-Alor-Pantar	3Alor, 2Central	nala	nan	n a l - - - a	"('what?', 'abui1241-petle', ""na.'la"")"	nan		
217.0	who?	abui1241-petle	Abui-Petleng	Timor-Alor-Pantar	3Alor, 2Central	ma:	nan	m aː	('who?', 'abui1241-petle', 'ma:')	nan		
217.0	who?	abui1241-petle-o	Abui-Petleng (Orthographic)	Timor-Alor-Pantar	3Alor, 2Central	maa	nan	m aa	('who?', 'abui1241-petle', 'ma:')	nan		
218.0	where?	abui1241-petle	Abui-Petleng	Timor-Alor-Pantar	3Alor, 2Central	'te(:).ha	nan	- - - - ˈt e h a - - - - - - ( - - - - - - - ) -	"('where?', 'abui1241-petle', ""'te(:).ha"")"	nan		
218.0	where?	abui1241-petle-o	Abui-Petleng (Orthographic)	Timor-Alor-Pantar	3Alor, 2Central	teha	nan	- - - - t e h a - - - - - - ( - - - - - - - ) -	"('where?', 'abui1241-petle', ""'te(:).ha"")"	nan		
223.0	this	abui1241-petle	Abui-Petleng	Timor-Alor-Pantar	3Alor, 2Central	i.'ti	nan	- i ˈt i	"('this', 'abui1241-petle', ""i.'ti"")"	nan		
223.0	this	abui1241-petle-o	Abui-Petleng (Orthographic)	Timor-Alor-Pantar	3Alor, 2Central	iti	nan	#NAME?	"('this', 'abui1241-petle', ""i.'ti"")"	nan		
224.0	that	abui1241-petle	Abui-Petleng	Timor-Alor-Pantar	3Alor, 2Central	i.'ti mu:	nan	i ˈt i _ m uː	"('that', 'abui1241-petle', ""i.'ti mu:"")"	nan		
224.0	that	abui1241-petle-o	Abui-Petleng (Orthographic)	Timor-Alor-Pantar	3Alor, 2Central	iti muu	nan	i t i _ m uu	"('that', 'abui1241-petle', ""i.'ti mu:"")"	nan		
227.0	here	abui1241-petle	Abui-Petleng	Timor-Alor-Pantar	3Alor, 2Central	me	nan	#NAME?	('here', 'abui1241-petle', 'me')	nan		
227.0	here	abui1241-petle-o	Abui-Petleng (Orthographic)	Timor-Alor-Pantar	3Alor, 2Central	me	nan	#NAME?	('here', 'abui1241-petle', 'me')	nan		
228.0	there	abui1241-petle	Abui-Petleng	Timor-Alor-Pantar	3Alor, 2Central	we	nan	w e	('there', 'abui1241-petle', 'we')	nan		
228.0	there	abui1241-petle	Abui-Petleng	Timor-Alor-Pantar	3Alor, 2Central	ʋe	nan	ʋ e	('there', 'abui1241-petle', 'we')	nan		
228.0	there	abui1241-petle-o	Abui-Petleng (Orthographic)	Timor-Alor-Pantar	3Alor, 2Central	we	nan	w e	('there', 'abui1241-petle', 'we')	nan		
231.0	left (side)	abui1241-petle	Abui-Petleng	Timor-Alor-Pantar	3Alor, 2Central	ai.'bi.kil	some palatilization going on	- a i ˈb i k - i l	"('left (side)', 'abui1241-petle', ""ai.'bi.kil"")"	nan		
231.0	left (side)	abui1241-petle	Abui-Petleng	Timor-Alor-Pantar	3Alor, 2Central	i.'bi.kil	some palatilization going on	- - i ˈb i k - i l	"('left (side)', 'abui1241-petle', ""ai.'bi.kil"")"	nan		
231.0	left (side)	abui1241-petle-o	Abui-Petleng (Orthographic)	Timor-Alor-Pantar	3Alor, 2Central	aibikil	nan	#NAME?	"('left (side)', 'abui1241-petle', ""ai.'bi.kil"")"	nan		
231.0	left (side)	abui1241-petle-o	Abui-Petleng (Orthographic)	Timor-Alor-Pantar	3Alor, 2Central	ibikil	nan	#NAME?	"('left (side)', 'abui1241-petle', ""ai.'bi.kil"")"	nan		
232.0	right (side)	abui1241-petle	Abui-Petleng	Timor-Alor-Pantar	3Alor, 2Central	ai.'kaŋ	nan	- a i ˈk - a ŋ - -	('right (side)', 'abui1241-fuime', 'teikang')	nan		
232.0	right (side)	abui1241-petle	Abui-Petleng	Timor-Alor-Pantar	3Alor, 2Central	i.'kaŋ	nan	- - i ˈk - a ŋ - -	('right (side)', 'abui1241-fuime', 'teikang')	nan		
232.0	right (side)	abui1241-petle-o	Abui-Petleng (Orthographic)	Timor-Alor-Pantar	3Alor, 2Central	aikang	nan	#NAME?	('right (side)', 'abui1241-fuime', 'teikang')	nan		
232.0	right (side)	abui1241-petle-o	Abui-Petleng (Orthographic)	Timor-Alor-Pantar	3Alor, 2Central	ikang	nan	#NAME?	('right (side)', 'abui1241-fuime', 'teikang')	nan		
238.0	dog	abui1241-petle	Abui-Petleng	Timor-Alor-Pantar	3Alor, 2Central	kai	nan	k a i	('dog', 'abui1241-fuime', 'kai')	nan		
238.0	dog	abui1241-petle-o	Abui-Petleng (Orthographic)	Timor-Alor-Pantar	3Alor, 2Central	kai	nan	k a i	('dog', 'abui1241-fuime', 'kai')	nan		
241.0	rat	abui1241-petle	Abui-Petleng	Timor-Alor-Pantar	3Alor, 2Central	i.'li	nan	- i ˈl i -	"('rat', 'abui1241-petle', ""i.'li"")"	nan		
241.0	rat	abui1241-petle-o	Abui-Petleng (Orthographic)	Timor-Alor-Pantar	3Alor, 2Central	ili	nan	- i l i -	"('rat', 'abui1241-petle', ""i.'li"")"	nan		
250.0	fish	abui1241-petle	Abui-Petleng	Timor-Alor-Pantar	3Alor, 2Central	a.'fu	nan	- a ˈf u	"('fish', 'abui1241-petle', ""a.'fu"")"	nan		
250.0	fish	abui1241-petle-o	Abui-Petleng (Orthographic)	Timor-Alor-Pantar	3Alor, 2Central	afu	nan	#NAME?	"('fish', 'abui1241-petle', ""a.'fu"")"	nan		
254.0	crocodile	abui1241-petle	Abui-Petleng	Timor-Alor-Pantar	3Alor, 2Central	bu.'a.ja 'ta.ma	nan	b u ˈa j a _ ˈt a m a	"('crocodile', 'abui1241-petle', ""bu.'a.ja 'ta.ma"")"	nan		
254.0	crocodile	abui1241-petle-o	Abui-Petleng (Orthographic)	Timor-Alor-Pantar	3Alor, 2Central	buaya tama	nan	b u a y a _ t a m a	"('crocodile', 'abui1241-petle', ""bu.'a.ja 'ta.ma"")"	nan		
264.0	snake	abui1241-petle	Abui-Petleng	Timor-Alor-Pantar	3Alor, 2Central	mon	nan	m o n -	('snake', 'abui1241-petle', 'mon')	nan		
264.0	snake	abui1241-petle-o	Abui-Petleng (Orthographic)	Timor-Alor-Pantar	3Alor, 2Central	mon	nan	m o n -	('snake', 'abui1241-petle', 'mon')	nan		
266.0	egg	abui1241-petle	Abui-Petleng	Timor-Alor-Pantar	3Alor, 2Central	ruwal bura	nan	r u w a l _ b u r a	('egg', 'abui1241-petle', 'ruwal bura')	nan		
266.0	egg	abui1241-petle-o	Abui-Petleng (Orthographic)	Timor-Alor-Pantar	3Alor, 2Central	rual bura	nan	r u - a l _ b u r a	('egg', 'abui1241-petle', 'ruwal bura')	nan		
279.0	louse (clothing)	abui1241-petle	Abui-Petleng	Timor-Alor-Pantar	3Alor, 2Central	bi.'keŋ	nan	b i ˈk e ŋ -	"('louse (clothing)', 'abui1241-petle', ""bi.'keŋ"")"	nan		
279.0	louse (clothing)	abui1241-petle-o	Abui-Petleng (Orthographic)	Timor-Alor-Pantar	3Alor, 2Central	bikeng	nan	b i k e n g	"('louse (clothing)', 'abui1241-petle', ""bi.'keŋ"")"	nan		
288.0	hot	abui1241-petle	Abui-Petleng	Timor-Alor-Pantar	3Alor, 2Central	li.'la( )	nan	- l i ˈl a	"('hot', 'abui1241-petle', ""li.'la( )"")"	nan		
288.0	hot	abui1241-petle-o	Abui-Petleng (Orthographic)	Timor-Alor-Pantar	3Alor, 2Central	lila	nan	#NAME?	"('hot', 'abui1241-petle', ""li.'la( )"")"	nan		
289.0	cold	abui1241-petle	Abui-Petleng	Timor-Alor-Pantar	3Alor, 2Central	pa.'la.ta( )	nan	p a ˈl a t a - - -	"('cold', 'abui1241-petle', ""pa.'la.ta( )"")"	nan		
289.0	cold	abui1241-petle-o	Abui-Petleng (Orthographic)	Timor-Alor-Pantar	3Alor, 2Central	palata	nan	p a l a t a - - -	"('cold', 'abui1241-petle', ""pa.'la.ta( )"")"	nan		
290.0	good	abui1241-petle	Abui-Petleng	Timor-Alor-Pantar	3Alor, 2Central	ka:ŋ	nan	- k aː - ŋ - -	('good', 'abui1241-petle', 'ka:ŋ')	nan		
290.0	good	abui1241-petle-o	Abui-Petleng (Orthographic)	Timor-Alor-Pantar	3Alor, 2Central	kaang	nan	- k aa - n g -	('good', 'abui1241-petle', 'ka:ŋ')	nan		
291.0	bad	abui1241-petle	Abui-Petleng	Timor-Alor-Pantar	3Alor, 2Central	'be:.ka	nan	nan	"('bad', 'abui1241-petle', ""'be:.ka"")"	nan		
291.0	bad	abui1241-petle-o	Abui-Petleng (Orthographic)	Timor-Alor-Pantar	3Alor, 2Central	beeka	nan	nan	"('bad', 'abui1241-petle', ""'be:.ka"")"	nan		
298.0	dry in sun	abui1241-petle	Abui-Petleng	Timor-Alor-Pantar	3Alor, 2Central	te.'li.a	nan	- - - - t e ˈl i a	"('dry in sun', 'abui1241-petle', ""te.'li.a"")"	nan		
298.0	dry in sun	abui1241-petle	Abui-Petleng	Timor-Alor-Pantar	3Alor, 2Central	tǝ.'li.a	nan	- - - - t ǝ ˈl i a	"('dry in sun', 'abui1241-petle', ""te.'li.a"")"	nan		
298.0	dry in sun	abui1241-petle-o	Abui-Petleng (Orthographic)	Timor-Alor-Pantar	3Alor, 2Central	telia	nan	#NAME?	"('dry in sun', 'abui1241-petle', ""te.'li.a"")"	nan		
316.0	wide	abui1241-petle	Abui-Petleng	Timor-Alor-Pantar	3Alor, 2Central	fo.ko	nan	f o k o	('wide', 'abui1241-petle', 'fo.ko')	nan		
316.0	wide	abui1241-petle	Abui-Petleng	Timor-Alor-Pantar	3Alor, 2Central	foka	nan	f o k a	('wide', 'abui1241-petle', 'fo.ko')	nan		
316.0	wide	abui1241-petle-o	Abui-Petleng (Orthographic)	Timor-Alor-Pantar	3Alor, 2Central	foka	nan	f o k a	('wide', 'abui1241-petle', 'fo.ko')	nan		
317.0	narrow	abui1241-petle	Abui-Petleng	Timor-Alor-Pantar	3Alor, 2Central	mi:.'ta	nan	m iː ˈt a	"('narrow', 'abui1241-petle', ""mi:.'ta"")"	nan		
317.0	narrow	abui1241-petle-o	Abui-Petleng (Orthographic)	Timor-Alor-Pantar	3Alor, 2Central	mita	nan	m i t a	"('narrow', 'abui1241-petle', ""mi:.'ta"")"	nan		
320.0	ripe	abui1241-petle	Abui-Petleng	Timor-Alor-Pantar	3Alor, 2Central	'ma.di	nan	ˈm a d - - i -	"('ripe', 'abui1241-petle', ""'ma.di"")"	nan		
320.0	ripe	abui1241-petle-o	Abui-Petleng (Orthographic)	Timor-Alor-Pantar	3Alor, 2Central	madi	nan	m a d - - i -	"('ripe', 'abui1241-petle', ""'ma.di"")"	nan		
329.0	black	abui1241-petle	Abui-Petleng	Timor-Alor-Pantar	3Alor, 2Central	a.ka.'ni	nan	nan	('black', 'atim1239', 'akani')	nan		
329.0	black	abui1241-petle-o	Abui-Petleng (Orthographic)	Timor-Alor-Pantar	3Alor, 2Central	akani	nan	nan	('black', 'atim1239', 'akani')	nan		
330.0	white	abui1241-petle	Abui-Petleng	Timor-Alor-Pantar	3Alor, 2Central	ku.'li	nan	k u ˈl i	"('white', 'abui1241-petle', ""ku.'li"")"	nan		
330.0	white	abui1241-petle-o	Abui-Petleng (Orthographic)	Timor-Alor-Pantar	3Alor, 2Central	kuli	nan	k u l i	"('white', 'abui1241-petle', ""ku.'li"")"	nan		
332.0	green	abui1241-petle	Abui-Petleng	Timor-Alor-Pantar	3Alor, 2Central	wa.la.'ŋai	nan	- - w a l a ˈŋ - a - i - - - - - -	"('green', 'abui1241-petle', ""wa.la.'ŋai"")"	nan		
332.0	green	abui1241-petle	Abui-Petleng	Timor-Alor-Pantar	3Alor, 2Central	wa.la.'ŋɪi	nan	- - w a l a ˈŋ - ɪ - i - - - - - -	"('green', 'abui1241-petle', ""wa.la.'ŋai"")"	nan		
332.0	green	abui1241-petle-o	Abui-Petleng (Orthographic)	Timor-Alor-Pantar	3Alor, 2Central	walangai	nan	- - w a l a n g a - i - - - - - -	"('green', 'abui1241-petle', ""wa.la.'ŋai"")"	nan		
332.0	green	abui1241-petle-o	Abui-Petleng (Orthographic)	Timor-Alor-Pantar	3Alor, 2Central	walangei	nan	- - w a l a n g e - i - - - - - -	"('green', 'abui1241-petle', ""wa.la.'ŋai"")"	nan		
341.0	scared	abui1241-petle	Abui-Petleng	Timor-Alor-Pantar	3Alor, 2Central	fu:.'ja	nan	f uː ˈj - a	"('scared', 'abui1241-petle', ""fu:.'ja"")"	nan		
341.0	scared	abui1241-petle-o	Abui-Petleng (Orthographic)	Timor-Alor-Pantar	3Alor, 2Central	fuya	nan	f u - y a	"('scared', 'abui1241-petle', ""fu:.'ja"")"	nan		
346.0	to think	abui1241-petle	Abui-Petleng	Timor-Alor-Pantar	3Alor, 2Central	'no:.miŋ ha.'tuk	nan	ˈn oː m i ŋ - _ h a ˈt u k	"('to think', 'abui1241-petle', ""'no:.miŋ ha.'tuk"")"	nan		
346.0	to think	abui1241-petle-o	Abui-Petleng (Orthographic)	Timor-Alor-Pantar	3Alor, 2Central	nooming hatuk	nan	n oo m i n g _ h a t u k	"('to think', 'abui1241-petle', ""'no:.miŋ ha.'tuk"")"	nan		
348.0	to say	abui1241-petle	Abui-Petleng	Timor-Alor-Pantar	3Alor, 2Central	'la.ral	Malay Laral: discussion about word	ˈl a r a l	"('to say', 'abui1241-petle', ""'la.ral"")"	nan		
348.0	to say	abui1241-petle-o	Abui-Petleng (Orthographic)	Timor-Alor-Pantar	3Alor, 2Central	laral	nan	l a r a l	"('to say', 'abui1241-petle', ""'la.ral"")"	nan		
351.0	language	abui1241-petle	Abui-Petleng	Timor-Alor-Pantar	3Alor, 2Central	'la.ral	nan	ˈl a r a l	"('language', 'abui1241-petle', ""'la.ral"")"	nan		
351.0	language	abui1241-petle-o	Abui-Petleng (Orthographic)	Timor-Alor-Pantar	3Alor, 2Central	laral	nan	l a r a l	"('language', 'abui1241-petle', ""'la.ral"")"	nan		
358.0	to sit	abui1241-petle	Abui-Petleng	Timor-Alor-Pantar	3Alor, 2Central	mi.'ti	nan	- - m i ˈt - i - -	"('to sit', 'abui1241-petle', ""mi.'ti"")"	nan		
358.0	to sit	abui1241-petle-o	Abui-Petleng (Orthographic)	Timor-Alor-Pantar	3Alor, 2Central	miti	nan	- - m i t - i - -	"('to sit', 'abui1241-petle', ""mi.'ti"")"	nan		
360.0	to walk	abui1241-petle	Abui-Petleng	Timor-Alor-Pantar	3Alor, 2Central	pu.'tok ho.'la:k	/o/ sounds like a /u/	p u ˈt o k - _ h o ˈl aː k	"('to walk', 'abui1241-petle', ""pu.'tok ho.'la:k"")"	nan		
360.0	to walk	abui1241-petle-o	Abui-Petleng (Orthographic)	Timor-Alor-Pantar	3Alor, 2Central	putok holak	nan	p u t o k - _ h o l a k	"('to walk', 'abui1241-petle', ""pu.'tok ho.'la:k"")"	nan		
362.0	to go	abui1241-petle	Abui-Petleng	Timor-Alor-Pantar	3Alor, 2Central	la:k	nan	l aː k -	('to go', 'abui1241-petle', 'la:k')	nan		
362.0	to go	abui1241-petle-o	Abui-Petleng (Orthographic)	Timor-Alor-Pantar	3Alor, 2Central	laak	nan	l aa k -	('to go', 'abui1241-petle', 'la:k')	nan		
370.0	to cook	abui1241-petle	Abui-Petleng	Timor-Alor-Pantar	3Alor, 2Central	ma:l	nan	m aː l - - -	('to cook', 'abui1241-petle', 'ma:l')	nan		
370.0	to cook	abui1241-petle	Abui-Petleng	Timor-Alor-Pantar	3Alor, 2Central	sen	nan	s e n - -	('to cook', 'abui1241-petle', 'sen')	nan		
370.0	to cook	abui1241-petle	Abui-Petleng	Timor-Alor-Pantar	3Alor, 2Central	sεn	nan	s ε n - -	('to cook', 'abui1241-petle', 'sen')	nan		
370.0	to cook	abui1241-petle-o	Abui-Petleng (Orthographic)	Timor-Alor-Pantar	3Alor, 2Central	maal	nan	m aa l - - -	('to cook', 'abui1241-petle', 'ma:l')	nan		
370.0	to cook	abui1241-petle-o	Abui-Petleng (Orthographic)	Timor-Alor-Pantar	3Alor, 2Central	sen	nan	s e n - -	('to cook', 'abui1241-petle', 'sen')	nan		
376.0	to die	abui1241-petle	Abui-Petleng	Timor-Alor-Pantar	3Alor, 2Central	moŋ	nan	- - m o ŋ - -	('to die', 'abui1241-petle', 'moŋ')	nan		
376.0	to die	abui1241-petle-o	Abui-Petleng (Orthographic)	Timor-Alor-Pantar	3Alor, 2Central	mong	nan	#NAME?	('to die', 'abui1241-petle', 'moŋ')	nan		
377.0	to give	abui1241-petle	Abui-Petleng	Timor-Alor-Pantar	3Alor, 2Central	l	el: give to you	l	('to give', 'abui1241-petle', 'l')	nan		
377.0	to give	abui1241-petle-o	Abui-Petleng (Orthographic)	Timor-Alor-Pantar	3Alor, 2Central	l	nan	l	('to give', 'abui1241-petle', 'l')	nan		
379.0	to come	abui1241-petle	Abui-Petleng	Timor-Alor-Pantar	3Alor, 2Central	jei	CHECK	j e i	('to come', 'abui1241-petle', 'jei')	nan		
379.0	to come	abui1241-petle-o	Abui-Petleng (Orthographic)	Timor-Alor-Pantar	3Alor, 2Central	yei	nan	y e i	('to come', 'abui1241-petle-o', 'yei')	nan		
380.0	to laugh	abui1241-petle	Abui-Petleng	Timor-Alor-Pantar	3Alor, 2Central	jei	nan	j e - i	('to laugh', 'abui1241-petle', 'jei')	nan		
380.0	to laugh	abui1241-petle-o	Abui-Petleng (Orthographic)	Timor-Alor-Pantar	3Alor, 2Central	yei	nan	y e i	('to laugh', 'abui1241-petle-o', 'yei')	nan		
381.0	to cry	abui1241-petle	Abui-Petleng	Timor-Alor-Pantar	3Alor, 2Central	fel	nan	f e l -	('to cry', 'abui1241-petle', 'fel')	nan		
381.0	to cry	abui1241-petle-o	Abui-Petleng (Orthographic)	Timor-Alor-Pantar	3Alor, 2Central	fel	nan	f e l -	('to cry', 'abui1241-petle', 'fel')	nan		
383.0	to sing	abui1241-petle	Abui-Petleng	Timor-Alor-Pantar	3Alor, 2Central	jei hofaŋa	nan	j e - i _ h o f a ŋ - a	('to sing', 'abui1241-petle', 'jei hofaŋa')	nan		
383.0	to sing	abui1241-petle-o	Abui-Petleng (Orthographic)	Timor-Alor-Pantar	3Alor, 2Central	yei hofanga	nan	#NAME?	('to sing', 'abui1241-petle', 'jei hofaŋa')	nan		
389.0	to suck	abui1241-petle	Abui-Petleng	Timor-Alor-Pantar	3Alor, 2Central	hiŋ ah.'el	nan	- - - - - - - h i ŋ - _ a h ˈe l	"('to suck', 'abui1241-petle', ""hiŋ ah.'el"")"	nan		
389.0	to suck	abui1241-petle-o	Abui-Petleng (Orthographic)	Timor-Alor-Pantar	3Alor, 2Central	(hing) ahel	nan	#NAME?	"('to suck', 'abui1241-petle', ""hiŋ ah.'el"")"	nan		
397.0	to hit	abui1241-petle	Abui-Petleng	Timor-Alor-Pantar	3Alor, 2Central	feŋ	nan	f e ŋ -	('to hit', 'abui1241-petle', 'feŋ')	nan		
397.0	to hit	abui1241-petle-o	Abui-Petleng (Orthographic)	Timor-Alor-Pantar	3Alor, 2Central	feng	nan	f e n g	('to hit', 'abui1241-petle', 'feŋ')	nan		
406.0	to fight	abui1241-petle	Abui-Petleng	Timor-Alor-Pantar	3Alor, 2Central	ta'lu:k	nan	t a - ˈl uː k	"('to fight', 'abui1241-petle', ""ta'lu:k"")"	nan		
406.0	to fight	abui1241-petle-o	Abui-Petleng (Orthographic)	Timor-Alor-Pantar	3Alor, 2Central	taluk	nan	t a - l u k	"('to fight', 'abui1241-petle', ""ta'lu:k"")"	nan		
410.0	to kill	abui1241-petle	Abui-Petleng	Timor-Alor-Pantar	3Alor, 2Central	bol moŋ	nan	nan	('to kill', 'abui1241-petle', 'bol moŋ')	nan		
410.0	to kill	abui1241-petle-o	Abui-Petleng (Orthographic)	Timor-Alor-Pantar	3Alor, 2Central	bol mong	nan	nan	('to kill', 'abui1241-petle', 'bol moŋ')	nan		
416.0	to flow	abui1241-petle	Abui-Petleng	Timor-Alor-Pantar	3Alor, 2Central	tel	nan	t e l -	('to flow', 'abui1241-petle', 'tel')	nan		
416.0	to flow	abui1241-petle-o	Abui-Petleng (Orthographic)	Timor-Alor-Pantar	3Alor, 2Central	tel	nan	t e l -	('to flow', 'abui1241-petle', 'tel')	nan		
419.0	to hold	abui1241-petle	Abui-Petleng	Timor-Alor-Pantar	3Alor, 2Central	ho.'pu.na	nan	h o - ˈp u - n a	"('to hold', 'abui1241-petle', ""ho.'pu.na"")"	nan		
419.0	to hold	abui1241-petle-o	Abui-Petleng (Orthographic)	Timor-Alor-Pantar	3Alor, 2Central	hopuna	nan	h o - p u - n a	"('to hold', 'abui1241-petle', ""ho.'pu.na"")"	nan		
420.0	to tie	abui1241-petle	Abui-Petleng	Timor-Alor-Pantar	3Alor, 2Central	kol	nan	#NAME?	('to tie', 'abui1241-petle', 'kol')	nan		
420.0	to tie	abui1241-petle-o	Abui-Petleng (Orthographic)	Timor-Alor-Pantar	3Alor, 2Central	kol	nan	#NAME?	('to tie', 'abui1241-petle', 'kol')	nan		
421.0	to play	abui1241-petle-o	Abui-Petleng (Orthographic)	Timor-Alor-Pantar	3Alor, 2Central	tafik	nan	t a f i k	('to play', 'abui1241-petle-o', 'tafik')	nan		
422.0	to pull	abui1241-petle-o	Abui-Petleng (Orthographic)	Timor-Alor-Pantar	3Alor, 2Central	hafik	nan	h a f i k -	('to pull', 'abui1241-petle-o', 'hafik')	nan		
433.0	to steal	abui1241-petle	Abui-Petleng	Timor-Alor-Pantar	3Alor, 2Central	ta.kau	nan	t a k a - u -	('to steal', 'abui1241-petle', 'ta.kau')	nan		
433.0	to steal	abui1241-petle-o	Abui-Petleng (Orthographic)	Timor-Alor-Pantar	3Alor, 2Central	takau	nan	t a k a - u -	('to steal', 'abui1241-petle', 'ta.kau')	nan		
438.0	to wait	abui1241-petle	Abui-Petleng	Timor-Alor-Pantar	3Alor, 2Central	neroi	Written but not spoken	nan	nan	nan		
438.0	to wait	abui1241-petle-o	Abui-Petleng (Orthographic)	Timor-Alor-Pantar	3Alor, 2Central	neroi	Written but not spoken	- n e r o i	('to wait', 'abui1241-petle-o', 'neroi')	nan		
442.0	to shoot	abui1241-petle	Abui-Petleng	Timor-Alor-Pantar	3Alor, 2Central	tak	check recording for example	- - t - a k -	('to shoot', 'abui1241-petle', 'tak')	nan		
442.0	to shoot	abui1241-petle-o	Abui-Petleng (Orthographic)	Timor-Alor-Pantar	3Alor, 2Central	tak	nan	- - t - a k -	('to shoot', 'abui1241-petle', 'tak')	nan		
450.0	one	abui1241-petle	Abui-Petleng	Timor-Alor-Pantar	3Alor, 2Central	'nu.ku	stress is diff	- ˈn u k u	"('one', 'abui1241-petle', ""'nu.ku"")"	nan		
450.0	one	abui1241-petle-o	Abui-Petleng (Orthographic)	Timor-Alor-Pantar	3Alor, 2Central	nuku	nan	#NAME?	"('one', 'abui1241-petle', ""'nu.ku"")"	nan		
451.0	two	abui1241-petle	Abui-Petleng	Timor-Alor-Pantar	3Alor, 2Central	'o.ki	nan	- - ˈo k i -	"('two', 'abui1241-petle', ""'o.ki"")"	nan		
451.0	two	abui1241-petle-o	Abui-Petleng (Orthographic)	Timor-Alor-Pantar	3Alor, 2Central	oki	nan	- - o k i -	"('two', 'abui1241-petle', ""'o.ki"")"	nan		
452.0	three	abui1241-petle	Abui-Petleng	Timor-Alor-Pantar	3Alor, 2Central	'su.a	nan	ˈs u - a	"('three', 'abui1241-petle', ""'su.a"")"	nan		
452.0	three	abui1241-petle-o	Abui-Petleng (Orthographic)	Timor-Alor-Pantar	3Alor, 2Central	sua	nan	s u - a	"('three', 'abui1241-petle', ""'su.a"")"	nan		
453.0	four	abui1241-petle	Abui-Petleng	Timor-Alor-Pantar	3Alor, 2Central	bu.'ti	nan	b u ˈt i -	"('four', 'abui1241-petle', ""bu.'ti"")"	nan		
453.0	four	abui1241-petle-o	Abui-Petleng (Orthographic)	Timor-Alor-Pantar	3Alor, 2Central	buti	nan	b u t i -	"('four', 'abui1241-petle', ""bu.'ti"")"	nan		
454.0	five	abui1241-petle	Abui-Petleng	Timor-Alor-Pantar	3Alor, 2Central	je.'tiŋ	nan	j e - - - ˈt i ŋ - -	"('five', 'abui1241-petle', ""je.'tiŋ"")"	nan		
454.0	five	abui1241-petle-o	Abui-Petleng (Orthographic)	Timor-Alor-Pantar	3Alor, 2Central	yeting	nan	#NAME?	"('five', 'abui1241-petle', ""je.'tiŋ"")"	nan		
455.0	six	abui1241-petle	Abui-Petleng	Timor-Alor-Pantar	3Alor, 2Central	ta.'la.ma	nan	t a ˈl a - m a -	"('six', 'abui1241-petle', ""ta.'la.ma"")"	nan		
455.0	six	abui1241-petle-o	Abui-Petleng (Orthographic)	Timor-Alor-Pantar	3Alor, 2Central	talama	nan	t a l a - m a -	"('six', 'abui1241-petle', ""ta.'la.ma"")"	nan		
456.0	seven	abui1241-petle	Abui-Petleng	Timor-Alor-Pantar	3Alor, 2Central	je.'tiŋ  'o.ki	nan	nan	nan	nan		
456.0	seven	abui1241-petle-o	Abui-Petleng (Orthographic)	Timor-Alor-Pantar	3Alor, 2Central	yeting oki	nan	#NAME?	('seven', 'abui1241-petle-o', 'yeting oki')	nan		
457.0	eight	abui1241-petle	Abui-Petleng	Timor-Alor-Pantar	3Alor, 2Central	je.'tiŋ 'su.a	nan	j e - - - ˈt i ŋ - _ ˈs u a	"('eight', 'abui1241-petle', ""je.'tiŋ 'su.a"")"	nan		
457.0	eight	abui1241-petle-o	Abui-Petleng (Orthographic)	Timor-Alor-Pantar	3Alor, 2Central	yeting sua	nan	#NAME?	"('eight', 'abui1241-petle', ""je.'tiŋ 'su.a"")"	nan		
458.0	nine	abui1241-petle	Abui-Petleng	Timor-Alor-Pantar	3Alor, 2Central	je.'tiŋ buti	nan	j e - ˈt i ŋ - _ b u t i	"('nine', 'abui1241-petle', ""je.'tiŋ buti"")"	nan		
458.0	nine	abui1241-petle-o	Abui-Petleng (Orthographic)	Timor-Alor-Pantar	3Alor, 2Central	yeting buti	nan	#NAME?	"('nine', 'abui1241-petle', ""je.'tiŋ buti"")"	nan		
459.0	ten	abui1241-petle	Abui-Petleng	Timor-Alor-Pantar	3Alor, 2Central	kar.'nu.ku	nan	k a - r - ˈn u k u	"('ten', 'abui1241-petle', ""kar.'nu.ku"")"	nan		
459.0	ten	abui1241-petle-o	Abui-Petleng (Orthographic)	Timor-Alor-Pantar	3Alor, 2Central	karnuku	nan	k a - r - n u k u	"('ten', 'abui1241-petle', ""kar.'nu.ku"")"	nan		
470.0	twenty one	abui1241-petle-o	Abui-Petleng (Orthographic)	Timor-Alor-Pantar	3Alor, 2Central	kär.'ä.jo.qu wäl 'ta.la.ma	nan	k ä - r ˈä - - j o q u _ w ä - l - - _ ˈt a l a m a	"('twenty one', 'abui1241-petle-o', ""kär.'ä.jo.qu wäl 'ta.la.ma"")"	nan		
471.0	twenty two	abui1241-petle-o	Abui-Petleng (Orthographic)	Timor-Alor-Pantar	3Alor, 2Central	kär.'ä.jo.qu wäl je̞.tiŋ ä.jo.'qu	nan	k ä r ˈä j - o q u _ w ä l _ j e̞ t i ŋ _ ä j - o ˈq u	"('twenty two', 'abui1241-petle-o', ""kär.'ä.jo.qu wäl je̞.tiŋ ä.jo.'qu"")"	nan		
472.0	twenty three	abui1241-petle-o	Abui-Petleng (Orthographic)	Timor-Alor-Pantar	3Alor, 2Central	kär.'ä.jo.qu wäl je̞.ti 'su.a	nan	k ä r ˈä j - o q u _ w ä l _ j e̞ t i _ ˈs u a	"('twenty three', 'abui1241-petle-o', ""kär.'ä.jo.qu wäl je̞.ti 'su.a"")"	nan		
473.0	twenty four	abui1241-petle-o	Abui-Petleng (Orthographic)	Timor-Alor-Pantar	3Alor, 2Central	kär.'ä.jo.qu wäl je̞.tiŋ bu.'ti	nan	k ä r ˈä - j o q u _ w ä l _ j e̞ - t i ŋ _ b u ˈt i	"('twenty four', 'abui1241-petle-o', ""kär.'ä.jo.qu wäl je̞.tiŋ bu.'ti"")"	nan		
503.0	rack(above hearth/for storing food)	abui1241-petle	Abui-Petleng	Timor-Alor-Pantar	3Alor, 2Central	a.'ku.i 'sa.ha	nan	- a ˈk u i _ ˈs a h a	"('rack(above hearth/for storing food)', 'abui1241-petle', ""a.'ku.i 'sa.ha"")"	nan		
503.0	rack(above hearth/for storing food)	abui1241-petle	Abui-Petleng	Timor-Alor-Pantar	3Alor, 2Central	fal 'fa.la	nan	f a l - _ ˈf a l a	"('rack(above hearth/for storing food)', 'abui1241-petle', ""fal 'fa.la"")"	nan		
503.0	rack(above hearth/for storing food)	abui1241-petle-o	Abui-Petleng (Orthographic)	Timor-Alor-Pantar	3Alor, 2Central	akui saha	nan	#NAME?	"('rack(above hearth/for storing food)', 'abui1241-petle', ""a.'ku.i 'sa.ha"")"	nan		
503.0	rack(above hearth/for storing food)	abui1241-petle-o	Abui-Petleng (Orthographic)	Timor-Alor-Pantar	3Alor, 2Central	fal fala	nan	f a l - _ f a l a	"('rack(above hearth/for storing food)', 'abui1241-petle', ""fal 'fa.la"")"	nan		
644.0	tobacco	abui1241-petle	Abui-Petleng	Timor-Alor-Pantar	3Alor, 2Central	kabak	nan	nan	nan	nan		
>>>>>>> e3c7aa63
<|MERGE_RESOLUTION|>--- conflicted
+++ resolved
@@ -1,238 +1,4 @@
 Feature_ID	English	Language_ID	Language name (-dialect)	Family	Region	Value	Comment	Alignment	Cognate Set	Source	Loan	Reference
-<<<<<<< HEAD
-0.0		abui1234-petle				a.di( )	nan		nan			
-0.0		abuipetlengorthographic				adi	nan		nan			
-4.0		abui1234-petle				ak.'un	nan		nan			
-4.0		abuipetlengorthographic				akun	nan		nan			
-5.0		abui1234-petle				leŋ	nan		nan			
-5.0		abuipetlengorthographic				leng	nan		nan			
-6.0		abui1234-petle				tuŋ	nan		nan			
-6.0		abuipetlengorthographic				tung	nan		nan			
-10.0		abui1234-petle				ar.'ja	nan		nan			
-10.0		abuipetlengorthographic				aria	nan		nan			
-14.0		abui1234-petle				ta.'moi	nan		nan			
-14.0		abuipetlengorthographic				tamoi	nan		nan			
-28.0		abui1234-petle				'me.laŋ	nan		nan			
-28.0		abuipetlengorthographic				melang	nan		nan			
-32.0		abui1234-petle				ʋi	nan		nan			
-32.0		abuipetlengorthographic				wi	nan		nan			
-46.0		abui1234-petle				'pe.laŋ	nan		nan			
-46.0		abuipetlengorthographic				pelang	nan		nan			
-47.0		abui1234-petle				lol	nan		nan			
-47.0		abuipetlengorthographic				lol	nan		nan			
-49.0		abuipetlengorthographic				x	nan		nan			
-51.0		abui1234-petle				si.'la	Should be superscript		nan			
-51.0		abuipetlengorthographic				sila	nan		nan			
-52.0		abui1234-petle				sa.'pa.da	nan		nan			
-52.0		abuipetlengorthographic				sapada	nan		nan			
-53.0		abui1234-petle				fa.'liŋ	nan		nan			
-53.0		abuipetlengorthographic				faling	nan		nan			
-54.0		abui1234-petle					TABACCO: kabak		nan			
-54.0		abuipetlengorthographic				x	nan		nan			
-62.0		abui1234-petle				ti.'lei	nan		nan			
-62.0		abuipetlengorthographic				tilei	nan		nan			
-65.0		abui1234-petle				'na.maŋ	nan		nan			
-65.0		abuipetlengorthographic				namang	nan		nan			
-67.0		abui1234-petle				a.'ra	nan		nan			
-67.0		abuipetlengorthographic				ara	nan		nan			
-72.0		abui1234-petle				na.'bak	nan		nan			
-72.0		abuipetlengorthographic				nabak	nan		nan			
-73.0		abui1234-petle				a.'ruj	yes		nan			
-73.0		abuipetlengorthographic				arui	nan		nan			
-75.0		abui1234-petle				ma.la.'tei	nan		nan			
-75.0		abuipetlengorthographic				malatei	nan		nan			
-77.0		abui1234-petle				fa.'la	nan		nan			
-77.0		abuipetlengorthographic				fala	nan		nan			
-78.0		abui1234-petle				fa.'la  'gu.daŋ	nan		nan			
-78.0		abuipetlengorthographic				fala gudang	nan		nan			
-81.0		abui1234-petle				luŋ	nan		nan			
-81.0		abuipetlengorthographic				lung	nan		nan			
-92.0		abui1234-petle				upu	nan		nan			
-92.0		abuipetlengorthographic				upu	nan		nan			
-98.0		abui1234-petle				´aj.ak ´ma	nan		nan			
-98.0		abuipetlengorthographic				ayak ma	nan		nan			
-114.0		abui1234-petle					wata		nan			
-119.0		abui1234-petle					bata kul		nan			
-120.0		abui1234-petle					mai		nan			
-121.0		abui1234-petle					mihaa/miaa		nan			
-122.0		abui1234-petle					mase		nan			
-123.0		abui1234-petle					bata mihaa		nan			
-124.0		abui1234-petle					song		nan			
-125.0		abui1234-petle					kuwai song		nan			
-126.0		abui1234-petle					takoi		nan			
-128.0		abui1234-petle					susu		nan			
-129.0		abui1234-petle					atiy/atii		nan			
-130.0		abui1234-petle					tamada		nan			
-131.0		abui1234-petle					mahiting		nan			
-136.0		abui1234-petle				we:	nan		nan			
-136.0		abuipetlengorthographic				we	nan		nan			
-148.0		abui1234-petle				njieŋ	nan		nan			
-148.0		abuipetlengorthographic				nieng	nan		nan			
-154.0		abui1234-petle				'i.tiŋ	nan		nan			
-154.0		abuipetlengorthographic				iting	nan		nan			
-185.0		abui1234-petle				ku.'ral	nan		nan			
-185.0		abuipetlengorthographic				kural	nan		nan			
-190.0		abui1234-petle				am.'a	nan		nan			
-190.0		abuipetlengorthographic				ama	nan		nan			
-191.0		abui1234-petle				an.'a	nan		nan			
-191.0		abuipetlengorthographic				ana	nan		nan			
-192.0		abui1234-petle				'mo.ki	nan		nan			
-192.0		abuipetlengorthographic				moki	nan		nan			
-193.0		abui1234-petle				neŋ	nan		nan			
-193.0		abuipetlengorthographic				neng	nan		nan			
-194.0		abui1234-petle				me:l	nan		nan			
-194.0		abuipetlengorthographic				mel	nan		nan			
-197.0		abui1234-petle				ni.'ja	nan		nan			
-197.0		abuipetlengorthographic				niya	nan		nan			
-198.0		abui1234-petle				nu.'ma	nan		nan			
-198.0		abuipetlengorthographic				numa	nan		nan			
-211.0		abui1234-petle				na.'ha	nan		nan			
-211.0		abuipetlengorthographic				naha	nan		nan			
-216.0		abui1234-petle				na.'la	nan		nan			
-216.0		abuipetlengorthographic				nala	nan		nan			
-217.0		abui1234-petle				ma:	nan		nan			
-217.0		abuipetlengorthographic				maa	nan		nan			
-218.0		abui1234-petle				'te(:).ha	nan		nan			
-218.0		abuipetlengorthographic				teha	nan		nan			
-223.0		abui1234-petle				i.'ti	nan		nan			
-223.0		abuipetlengorthographic				iti	nan		nan			
-224.0		abui1234-petle				i.'ti mu:	nan		nan			
-224.0		abuipetlengorthographic				iti muu	nan		nan			
-227.0		abui1234-petle				me	nan		nan			
-227.0		abuipetlengorthographic				me	nan		nan			
-228.0		abui1234-petle				we	nan		nan			
-228.0		abui1234-petle				ʋe	nan		nan			
-228.0		abuipetlengorthographic				we	nan		nan			
-231.0		abui1234-petle				ai.'bi.kil	some palatilization going on		nan			
-231.0		abui1234-petle				i.'bi.kil	some palatilization going on		nan			
-231.0		abuipetlengorthographic				aibikil	nan		nan			
-231.0		abuipetlengorthographic				ibikil	nan		nan			
-232.0		abui1234-petle				ai.'kaŋ	nan		nan			
-232.0		abui1234-petle				i.'kaŋ	nan		nan			
-232.0		abuipetlengorthographic				aikang	nan		nan			
-232.0		abuipetlengorthographic				ikang	nan		nan			
-238.0		abui1234-petle				kai	nan		nan			
-238.0		abuipetlengorthographic				kai	nan		nan			
-241.0		abui1234-petle				i.'li	nan		nan			
-241.0		abuipetlengorthographic				ili	nan		nan			
-250.0		abui1234-petle				a.'fu	nan		nan			
-250.0		abuipetlengorthographic				afu	nan		nan			
-254.0		abui1234-petle				bu.'a.ja 'ta.ma	nan		nan			
-254.0		abuipetlengorthographic				buaya tama	nan		nan			
-264.0		abui1234-petle				mon	nan		nan			
-264.0		abuipetlengorthographic				mon	nan		nan			
-266.0		abui1234-petle				ruwal bura	nan		nan			
-266.0		abuipetlengorthographic				rual bura	nan		nan			
-279.0		abui1234-petle				bi.'keŋ	nan		nan			
-279.0		abuipetlengorthographic				bikeng	nan		nan			
-288.0		abui1234-petle				li.'la( )	nan		nan			
-288.0		abuipetlengorthographic				lila	nan		nan			
-289.0		abui1234-petle				pa.'la.ta( )	nan		nan			
-289.0		abuipetlengorthographic				palata	nan		nan			
-290.0		abui1234-petle				ka:ŋ	nan		nan			
-290.0		abuipetlengorthographic				kaang	nan		nan			
-291.0		abui1234-petle				'be:.ka	nan		nan			
-291.0		abuipetlengorthographic				beeka	nan		nan			
-298.0		abui1234-petle				te.'li.a	nan		nan			
-298.0		abui1234-petle				tǝ.'li.a	nan		nan			
-298.0		abuipetlengorthographic				telia	nan		nan			
-316.0		abui1234-petle				fo.ko	nan		nan			
-316.0		abui1234-petle				foka	nan		nan			
-316.0		abuipetlengorthographic				foka	nan		nan			
-317.0		abui1234-petle				mi:.'ta	nan		nan			
-317.0		abuipetlengorthographic				mita	nan		nan			
-320.0		abui1234-petle				'ma.di	nan		nan			
-320.0		abuipetlengorthographic				madi	nan		nan			
-329.0		abui1234-petle				a.ka.'ni	nan		nan			
-329.0		abuipetlengorthographic				akani	nan		nan			
-330.0		abui1234-petle				ku.'li	nan		nan			
-330.0		abuipetlengorthographic				kuli	nan		nan			
-332.0		abui1234-petle				wa.la.'ŋai	nan		nan			
-332.0		abui1234-petle				wa.la.'ŋɪi	nan		nan			
-332.0		abuipetlengorthographic				walangai	nan		nan			
-332.0		abuipetlengorthographic				walangei	nan		nan			
-341.0		abui1234-petle				fu:.'ja	nan		nan			
-341.0		abuipetlengorthographic				fuya	nan		nan			
-346.0		abui1234-petle				'no:.miŋ ha.'tuk	nan		nan			
-346.0		abuipetlengorthographic				nooming hatuk	nan		nan			
-348.0		abui1234-petle				'la.ral	Malay Laral: discussion about word		nan			
-348.0		abuipetlengorthographic				laral	nan		nan			
-351.0		abui1234-petle				'la.ral	nan		nan			
-351.0		abuipetlengorthographic				laral	nan		nan			
-358.0		abui1234-petle				mi.'ti	nan		nan			
-358.0		abuipetlengorthographic				miti	nan		nan			
-360.0		abui1234-petle				pu.'tok ho.'la:k	/o/ sounds like a /u/		nan			
-360.0		abuipetlengorthographic				putok holak	nan		nan			
-362.0		abui1234-petle				la:k	nan		nan			
-362.0		abuipetlengorthographic				laak	nan		nan			
-370.0		abui1234-petle				ma:l	nan		nan			
-370.0		abui1234-petle				sen	nan		nan			
-370.0		abui1234-petle				sεn	nan		nan			
-370.0		abuipetlengorthographic				maal	nan		nan			
-370.0		abuipetlengorthographic				sen	nan		nan			
-376.0		abui1234-petle				moŋ	nan		nan			
-376.0		abuipetlengorthographic				mong	nan		nan			
-377.0		abui1234-petle				l	el: give to you		nan			
-377.0		abuipetlengorthographic				l	nan		nan			
-379.0		abui1234-petle				jei	CHECK		nan			
-379.0		abuipetlengorthographic				yei	nan		nan			
-380.0		abui1234-petle				jei	nan		nan			
-380.0		abuipetlengorthographic				yei	nan		nan			
-381.0		abui1234-petle				fel	nan		nan			
-381.0		abuipetlengorthographic				fel	nan		nan			
-383.0		abui1234-petle				jei hofaŋa	nan		nan			
-383.0		abuipetlengorthographic				yei hofanga	nan		nan			
-389.0		abui1234-petle				hiŋ ah.'el	nan		nan			
-389.0		abuipetlengorthographic				(hing) ahel	nan		nan			
-397.0		abui1234-petle				feŋ	nan		nan			
-397.0		abuipetlengorthographic				feng	nan		nan			
-406.0		abui1234-petle				ta'lu:k	nan		nan			
-406.0		abuipetlengorthographic				taluk	nan		nan			
-410.0		abui1234-petle				bol moŋ	nan		nan			
-410.0		abuipetlengorthographic				bol mong	nan		nan			
-416.0		abui1234-petle				tel	nan		nan			
-416.0		abuipetlengorthographic				tel	nan		nan			
-419.0		abui1234-petle				ho.'pu.na	nan		nan			
-419.0		abuipetlengorthographic				hopuna	nan		nan			
-420.0		abui1234-petle				kol	nan		nan			
-420.0		abuipetlengorthographic				kol	nan		nan			
-421.0		abuipetlengorthographic				tafik	nan		nan			
-422.0		abuipetlengorthographic				hafik	nan		nan			
-433.0		abui1234-petle				ta.kau	nan		nan			
-433.0		abuipetlengorthographic				takau	nan		nan			
-438.0		abui1234-petle					written but no spoken		nan			
-438.0		abuipetlengorthographic				neroi	nan		nan			
-442.0		abui1234-petle				tak	check recording for example		nan			
-442.0		abuipetlengorthographic				tak	nan		nan			
-450.0		abui1234-petle				'nu.ku	stress is diff		nan			
-450.0		abuipetlengorthographic				nuku	nan		nan			
-451.0		abui1234-petle				'o.ki	nan		nan			
-451.0		abuipetlengorthographic				oki	nan		nan			
-452.0		abui1234-petle				'su.a	nan		nan			
-452.0		abuipetlengorthographic				sua	nan		nan			
-453.0		abui1234-petle				bu.'ti	nan		nan			
-453.0		abuipetlengorthographic				buti	nan		nan			
-454.0		abui1234-petle				je.'tiŋ	nan		nan			
-454.0		abuipetlengorthographic				yeting	nan		nan			
-455.0		abui1234-petle				ta.'la.ma	nan		nan			
-455.0		abuipetlengorthographic				talama	nan		nan			
-456.0		abui1234-petle				je.'tiŋ  'o.ki	nan		nan			
-456.0		abuipetlengorthographic				yeting oki	nan		nan			
-457.0		abui1234-petle				je.'tiŋ 'su.a	nan		nan			
-457.0		abuipetlengorthographic				yeting sua	nan		nan			
-458.0		abui1234-petle				je.'tiŋ buti	nan		nan			
-458.0		abuipetlengorthographic				yeting buti	nan		nan			
-459.0		abui1234-petle				kar.'nu.ku	nan		nan			
-459.0		abuipetlengorthographic				karnuku	nan		nan			
-470.0		abuipetlengorthographic				kär.'ä.jo.qu wäl 'ta.la.ma	nan		nan			
-471.0		abuipetlengorthographic				kär.'ä.jo.qu wäl je̞.tiŋ ä.jo.'qu	nan		nan			
-472.0		abuipetlengorthographic				kär.'ä.jo.qu wäl je̞.ti 'su.a	nan		nan			
-473.0		abuipetlengorthographic				kär.'ä.jo.qu wäl je̞.tiŋ bu.'ti	nan		nan			
-503.0		abui1234-petle				a.'ku.i 'sa.ha	nan		nan			
-503.0		abui1234-petle				fal 'fa.la	nan		nan			
-503.0		abuipetlengorthographic				akui saha	nan		nan			
-503.0		abuipetlengorthographic				fal fala	nan		nan			
-=======
 0.0	sky	abui1241-petle	Abui-Petleng	Timor-Alor-Pantar	3Alor, 2Central	a.di( )	nan	a d - - i	('sky', 'abui1241-petle', 'a.di( )')	nan		
 0.0	sky	abui1241-petle-o	Abui-Petleng (Orthographic)	Timor-Alor-Pantar	3Alor, 2Central	adi	nan	a d - - i	('sky', 'abui1241-petle', 'a.di( )')	nan		
 4.0	night	abui1241-petle	Abui-Petleng	Timor-Alor-Pantar	3Alor, 2Central	ak.'un	nan	- - a k ˈu n - -	"('night', 'abui1241-petle', ""ak.'un"")"	nan		
@@ -449,5 +215,4 @@
 503.0	rack(above hearth/for storing food)	abui1241-petle	Abui-Petleng	Timor-Alor-Pantar	3Alor, 2Central	fal 'fa.la	nan	f a l - _ ˈf a l a	"('rack(above hearth/for storing food)', 'abui1241-petle', ""fal 'fa.la"")"	nan		
 503.0	rack(above hearth/for storing food)	abui1241-petle-o	Abui-Petleng (Orthographic)	Timor-Alor-Pantar	3Alor, 2Central	akui saha	nan	#NAME?	"('rack(above hearth/for storing food)', 'abui1241-petle', ""a.'ku.i 'sa.ha"")"	nan		
 503.0	rack(above hearth/for storing food)	abui1241-petle-o	Abui-Petleng (Orthographic)	Timor-Alor-Pantar	3Alor, 2Central	fal fala	nan	f a l - _ f a l a	"('rack(above hearth/for storing food)', 'abui1241-petle', ""fal 'fa.la"")"	nan		
-644.0	tobacco	abui1241-petle	Abui-Petleng	Timor-Alor-Pantar	3Alor, 2Central	kabak	nan	nan	nan	nan		
->>>>>>> e3c7aa63
+644.0	tobacco	abui1241-petle	Abui-Petleng	Timor-Alor-Pantar	3Alor, 2Central	kabak	nan	nan	nan	nan		